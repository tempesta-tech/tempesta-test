--- conflicted
+++ resolved
@@ -5,16 +5,9 @@
 import re
 import time
 
-<<<<<<< HEAD
-from framework import tester
-from framework.parameterize import param, parameterize, parameterize_class
 from helpers import dmesg, error, remote, tf_cfg
-=======
-from helpers import dmesg, remote, tf_cfg
-from helpers.remote import CmdError
 from test_suite import tester
 from test_suite.parameterize import param, parameterize, parameterize_class
->>>>>>> 57da51c3
 
 __author__ = "Tempesta Technologies, Inc."
 __copyright__ = "Copyright (C) 2019-2024 Tempesta Technologies, Inc."
