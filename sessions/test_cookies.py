--- conflicted
+++ resolved
@@ -712,11 +712,7 @@
     @dmesg.unlimited_rate_on_tempesta_node
     def check_cannot_start_impl(self, msg):
         self.oops_ignore = ["WARNING", "ERROR"]
-<<<<<<< HEAD
-        with self.assertRaises(error.BaseCmdException, msg=""):
-=======
         with self.assertRaises(error.ProcessBadExitStatusException, msg=""):
->>>>>>> e3d0bcb9
             self.start_tempesta()
         self.assertTrue(
             self.oops.find(msg, cond=dmesg.amount_positive), "Tempesta doesn't report error"
