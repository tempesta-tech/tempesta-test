--- conflicted
+++ resolved
@@ -1,14 +1,9 @@
 """
 Tests for correct handling of HTTP/1.1 headers.
 """
-
-<<<<<<< HEAD
-=======
-from framework import tester
-from framework.parameterize import param, parameterize
->>>>>>> e0010adc
 from helpers import deproxy
 from test_suite import tester
+from test_suite.parameterize import param, parameterize
 
 __author__ = "Tempesta Technologies, Inc."
 __copyright__ = "Copyright (C) 2023-2024 Tempesta Technologies, Inc."
