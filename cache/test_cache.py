--- conflicted
+++ resolved
@@ -1,13 +1,4 @@
-<<<<<<< HEAD
 """Functional tests of caching config."""
-=======
-"""Functional tests of caching responses."""
-
-from __future__ import print_function
-from testers import functional
-from helpers import chains
-from framework import tester
->>>>>>> e0c55527
 
 __author__ = 'Tempesta Technologies, Inc.'
 __copyright__ = 'Copyright (C) 2022 Tempesta Technologies, Inc.'
@@ -15,7 +6,7 @@
 
 from framework.deproxy_client import DeproxyClient
 from framework.deproxy_server import StaticDeproxyServer
-from framework.tester import TempestaTest
+from framework import tester
 from helpers import checks_for_tests as checks
 from helpers import tf_cfg
 from helpers.control import Tempesta
@@ -29,7 +20,7 @@
 )
 
 
-class TestCache(TempestaTest):
+class TestCache(tester.TempestaTest):
     """This class contains checks for tempesta cache config."""
 
     tempesta = {
@@ -105,7 +96,6 @@
             )
             self.assertEqual(len(srv.requests), 1, msg)
         else:
-<<<<<<< HEAD
             checks.check_tempesta_cache_stats(
                 tempesta,
                 cache_hits=0,
@@ -329,77 +319,7 @@
         client = self.get_client('deproxy')
         for response in client.responses:
             self.assertIn('date', response.headers)
-=======
-            test_chains = chains.proxy_repeated(self.messages, uri=uri)
-        if wo_date:
-            for chain in test_chains:
-                if chain.server_response:
-                    del chain.server_response.headers['Date']
-                    chain.server_response.update()
-        return test_chains
-
-    def test_cache_fulfill_all(self):
-        config = ('cache %d;\n'
-                  'cache_fulfill * *;\n' % self.cache_mode)
-        self.generic_test_routine(config, self.chain(cache_allowed=True))
-
-    def test_cache_bypass_all(self):
-        config = ('cache %d;\n'
-                  'cache_bypass * *;\n' % self.cache_mode)
-        self.generic_test_routine(config, self.chain(cache_allowed=False))
-
-    def mixed_config(self):
-        return ('cache %d;\n'
-                'cache_fulfill suffix ".jpg" ".png";\n'
-                'cache_bypass suffix ".avi";\n'
-                'cache_bypass prefix "/static/dynamic_zone/";\n'
-                'cache_fulfill prefix "/static/";\n'
-                % self.cache_mode)
-
-    def test_cache_fulfill_suffix(self):
-        self.generic_test_routine(
-            self.mixed_config(),
-            self.chain(cache_allowed=True, uri='/picts/bear.jpg'))
-
-    def test_cache_fulfill_suffix_2(self):
-        self.generic_test_routine(
-            self.mixed_config(),
-            self.chain(cache_allowed=True, uri='/jsnfsjk/jnd.png'))
-
-    def test_cache_bypass_suffix(self):
-        self.generic_test_routine(
-            self.mixed_config(),
-            self.chain(cache_allowed=False, uri='/howto/film.avi'))
-
-    def test_cache_bypass_prefix(self):
-        self.generic_test_routine(
-            self.mixed_config(),
-            self.chain(cache_allowed=False,
-                       uri='/static/dynamic_zone/content.html'))
-
-    def test_cache_fulfill_prefix(self):
-        self.generic_test_routine(
-            self.mixed_config(),
-            self.chain(cache_allowed=True, uri='/static/content.html'))
-
-    # If origin response does not provide `date` header, then Tempesta adds it
-    # to both responses served from cache and forwarded from origin. Both
-    # headers `date` and `age` should be present and has a valid value.
-    def test_cache_wo_date(self):
-        self.generic_test_routine(
-            self.mixed_config(),
-            self.chain(cache_allowed=True, uri='/static/content.html', wo_date=True))
-
-
-class TestCacheSharding(TestCacheDisabled):
-
-    # Sharding mode.
-    cache_mode = 1
-
-class TestCacheReplicated(TestCacheDisabled):
-
-    # Replicated mode.
-    cache_mode = 2
+
 
 class H2Cache(tester.TempestaTest):
     clients = [{
@@ -475,5 +395,4 @@
             "The second request wasn't served from cache."
         )
 
-#vim: tabstop=8 expandtab shiftwidth=4 softtabstop=4
->>>>>>> e0c55527
+#vim: tabstop=8 expandtab shiftwidth=4 softtabstop=4