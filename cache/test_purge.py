"""Functional tests of caching different methods."""

__author__ = "Tempesta Technologies, Inc."
__copyright__ = "Copyright (C) 2017-2024 Tempesta Technologies, Inc."
__license__ = "GPL2"

from framework.deproxy_client import DeproxyClient
from framework.deproxy_server import StaticDeproxyServer
<<<<<<< HEAD
from framework.parameterize import param, parameterize
from framework.tester import TempestaTest
from helpers import checks_for_tests as checks
from helpers import dmesg, error, tf_cfg
from helpers.deproxy import HttpMessage
=======
from helpers import dmesg, tf_cfg
from helpers.deproxy import HttpMessage
from helpers.remote import CmdError
from test_suite import checks_for_tests as checks
from test_suite.parameterize import param, parameterize
from test_suite.tester import TempestaTest
>>>>>>> 57da51c3


class TestPurgeAcl(TempestaTest):
    tempesta = {
        "config": """
listen ${tempesta_ip}:80;
listen [${tempesta_ipv6}]:80;
frang_limits {
    http_methods GET PURGE;
    }
server ${server_ip}:8000;

cache 2;
cache_fulfill * *;
cache_methods GET;
"""
    }

    backends = [
        {
            "id": "deproxy",
            "type": "deproxy",
            "port": "8000",
            "response": "static",
            "response_content": (
                "HTTP/1.1 200 OK\r\n"
                + "Content-Length: 0\r\n"
                + "Server: Deproxy Server\r\n"
                + "\r\n"
            ),
        },
    ]

    clients = [
        {
            "id": "deproxy",
            "type": "deproxy",
            "addr": "${tempesta_ip}",
            "port": "80",
        },
    ]

    @parameterize.expand(
        [
            param(name="ipv4", purge_ip=tf_cfg.cfg.get("Client", "ip"), family="ipv4"),
            param(name="ipv6", purge_ip=tf_cfg.cfg.get("Client", "ipv6"), family="ipv6"),
            param(
                name="ipv4_with_mask", purge_ip=f'{tf_cfg.cfg.get("Client", "ip")}/8', family="ipv4"
            ),
            param(
                name="ipv6_with_mask",
                purge_ip=f'{tf_cfg.cfg.get("Client", "ipv6")}/120',
                family="ipv6",
            ),
            param(
                name="ipv4_and_ipv6",
                purge_ip=f'{tf_cfg.cfg.get("Client", "ip")} {tf_cfg.cfg.get("Client", "ipv6")}',
                family="ipv4",
            ),
        ]
    )
    def test_purge_acl(self, name, purge_ip, family):
        tempesta = self.get_tempesta()
        client = self.get_client("deproxy")
        srv = self.get_server("deproxy")

        tempesta.config.set_defconfig(
            tempesta.config.defconfig + f"cache_purge;\ncache_purge_acl {purge_ip};\n"
        )
        client.bind_addr = tf_cfg.cfg.get("Client", "ip" if family == "ipv4" else "ipv6")
        client.socket_family = family
        client.conn_addr = tf_cfg.cfg.get("Tempesta", "ip" if family == "ipv4" else "ipv6")
        request = client.create_request(method="GET", uri="/page.html", headers=[])

        self.start_all_services()

        client.send_request(request, "200")
        client.send_request(request, "200")
        self.assertIn("age", client.last_response.headers)
        self.assertEqual(len(srv.requests), 1)

        client.send_request(
            client.create_request(method="PURGE", uri="/page.html", headers=[]),
            "200",
        )

        # cached responses was removed
        client.send_request(request, "200")
        self.assertNotIn("age", client.last_response.headers)
        self.assertEqual(len(srv.requests), 2)

    def test_purge_fail(self):
        """
        Send PURGE request to cache if PURGE is not configured. Check that Tempesta FW
        returns 403 error response.
        """
        self.start_all_services()
        client = self.get_client("deproxy")

        client.send_request(
            client.create_request(method="PURGE", uri="/page.html", headers=[]), "403"
        )
        self.assertFalse(client.conn_is_closed)

    def test_purge_acl_fail(self):
        """
        Send PURGE request to cache from not configured vhost. Check that Tempesta FW
        returns 403 error response.
        """
        tempesta = self.get_tempesta()
        client = self.get_client("deproxy")

        tempesta.config.set_defconfig(
            tempesta.config.defconfig + f"cache_purge;\ncache_purge_acl 2.2.2.2;\n"
        )
        self.start_all_services()

        client.send_request(
            client.create_request(method="PURGE", uri="/page.html", headers=[]), "403"
        )
        self.assertFalse(client.conn_is_closed)


class TestPurgeBase(TempestaTest):
    tempesta_template = {
        "config": """
listen 80;
frang_limits {
    http_strict_host_checking false;
    http_methods GET PURGE HEAD;
    }
server ${server_ip}:8000;

vhost default {
    proxy_pass default;
}

cache %(cache_val)s;
cache_fulfill * *;
cache_methods GET HEAD;
cache_purge;
cache_purge_acl ${client_ip};
cache_resp_hdr_del set-cookie;

frang_limits {
  http_methods GET PURGE;
}
""",
    }

    backends = [
        {
            "id": "deproxy",
            "type": "deproxy",
            "port": "8000",
            "response": "static",
            "response_content": (
                "HTTP/1.1 200 OK\r\n"
                + "Connection: keep-alive\r\n"
                + "Content-Length: 13\r\n"
                + "Content-Type: text/html\r\n"
                + "Server: Deproxy Server\r\n"
                + "Last-Modified: Mon, 12 Dec 2016 13:59:39 GMT\r\n"
                + f"Date: {HttpMessage.date_time_string()}\r\n"
                + "\r\n"
                + "<html></html>"
            ),
        },
    ]

    clients = [
        {
            "id": "deproxy",
            "type": "deproxy",
            "addr": "${tempesta_ip}",
            "port": "80",
        },
    ]

    request_template = (
        "{0} /page.html HTTP/1.1\r\n"
        + "Host: {0}\r\n".format(tf_cfg.cfg.get("Client", "hostname"))
        + "Connection: keep-alive\r\n"
        + "Accept: */*\r\n"
        + "\r\n"
    )

    def set_cache_val(self, cache_val):
        self.tempesta["config"] = self.tempesta_template["config"] % {
            "cache_val": cache_val,
        }
        TempestaTest.setUp(self)
        self.start_all_services()


class TestPurgeInvalidConfig(TempestaTest):
    tempesta = {
        "config": """
listen 80;
frang_limits {
    http_strict_host_checking false;
    http_methods GET PURGE HEAD;
    }
server ${server_ip}:8000;

vhost default {
    proxy_pass default;
}

cache_fulfill * *;
cache_methods GET HEAD;
cache_resp_hdr_del set-cookie;

frang_limits {
  http_methods GET PURGE;
}
"""
    }

    def __update_tempesta_config(self, cache_config: str):
        new_config = self.get_tempesta().config.defconfig
        self.get_tempesta().config.defconfig = new_config + cache_config

    @parameterize.expand(
        [
            param(
                name="cache_0_purge", config="cache 0;\ncache_purge;\ncache_purge_acl 127.0.0.1\n"
            ),
            param(
                name="purge_cache_0", config="cache_purge;\ncache 0;\ncache_purge_acl 127.0.0.1\n"
            ),
            param(name="purge_no_cache", config="cache_purge;ncache_purge_acl 127.0.0.1\n"),
            param(name="cache_purge_no_purge_acl", config="cache 2;\ncache_purge;\n"),
            param(name="cache_purge_acl_no_purge", config="cache 2\ncache_purge_acl 127.0.0.1;\n"),
        ]
    )
    def test_wrong_config(self, name, config):
        self.__update_tempesta_config(config)
        with self.assertRaises(
            expected_exception=error.BaseCmdException, msg="TempestaFW reloads with wrong config"
        ):
            self.oops_ignore = ["ERROR"]
            self.get_tempesta().start()


class TestPurge(TestPurgeBase):
    """This class contains checks for PURGE method operation."""

    request_template_x_tempesta_cache = (
        "{0} /page.html HTTP/1.1\r\n"
        + "Host: {0}\r\n".format(tf_cfg.cfg.get("Client", "hostname"))
        + "Connection: keep-alive\r\n"
        + "Accept: */*\r\n"
        + "x-tempesta-cache: {1}\r\n"
        + "\r\n"
    )

    def setUp(self):
        self.set_cache_val(2)

    def test_purge(self):
        """
        Send a request and cache it. Use PURGE and repeat the request. Check that a response is
        not received from cache, but the request has been cached again.
        """
        self.start_all_services()
        client: DeproxyClient = self.get_client("deproxy")
        srv: StaticDeproxyServer = self.get_server("deproxy")

        # All cacheable method to the resource must be cached
        client.send_request(self.request_template.format("GET"), "200")
        self.assertNotIn("age", client.last_response.headers)

        client.send_request(self.request_template.format("GET"), "200")
        self.assertIn("age", client.last_response.headers)
        client.send_request(self.request_template.format("HEAD"), "200")
        self.assertIn("age", client.last_response.headers)

        self.assertEqual(len(srv.requests), 1)
        client.send_request(self.request_template.format("PURGE"), "200")
        self.assertEqual(len(srv.requests), 1)

        # All cached responses was removed, expect re-caching them
        client.send_request(self.request_template.format("GET"), "200")
        self.assertNotIn("age", client.last_response.headers)

        client.send_request(self.request_template.format("GET"), "200")
        self.assertIn("age", client.last_response.headers)
        client.send_request(self.request_template.format("HEAD"), "200")
        self.assertIn("age", client.last_response.headers)

        checks.check_tempesta_cache_stats(
            self.get_tempesta(), cache_hits=4, cache_misses=2, cl_msg_served_from_cache=4
        )
        self.assertEqual(len(self.get_server("deproxy").requests), 2)

    def test_purge_get_basic(self):
        """
        Send a request and cache it. Use PURGE with "x-tempesta-cache: GET" header and repeat the
        request. Check that tempesta has sent a request to update cache for "GET" method. But cache
        for "HEAD" method has been purged.
        """
        self.start_all_services()
        client: DeproxyClient = self.get_client("deproxy")
        srv: StaticDeproxyServer = self.get_server("deproxy")

        # All cacheable method to the resource must be cached
        client.send_request(self.request_template.format("GET"), "200")
        self.assertNotIn("age", client.last_response.headers)

        client.send_request(self.request_template.format("GET"), "200")
        self.assertIn("age", client.last_response.headers)
        client.send_request(self.request_template.format("HEAD"), "200")
        self.assertIn("age", client.last_response.headers)

        # PURGE + GET works like a cache update, so all following requests
        # must be served from the cache.
        self.assertEqual(len(srv.requests), 1)
        client.send_request(self.request_template_x_tempesta_cache.format("PURGE", "GET"), "200")
        self.assertEqual(len(srv.requests), 2)

        # Note that due to how Tempesta handles HEAD this doesn't help us
        # with HEAD pre-caching.
        client.send_request(self.request_template.format("GET"), "200")
        self.assertIn("age", client.last_response.headers)

        client.send_request(self.request_template.format("HEAD"), "200")
        self.assertIn("age", client.last_response.headers)

        checks.check_tempesta_cache_stats(
            self.get_tempesta(),
            cache_hits=4,
            cache_misses=1,
            cl_msg_served_from_cache=4,
        )
        self.assertEqual(len(srv.requests), 2)

    def test_purge_get_update(self):
        """
        Send a request and cache it. Update server response. Use PURGE with "x-tempesta-cache: GET"
        header and repeat the request. Check that cached response has been update.
        """
        self.start_all_services()
        client: DeproxyClient = self.get_client("deproxy")
        srv: StaticDeproxyServer = self.get_server("deproxy")

        client.send_request(self.request_template.format("GET"), "200")
        self.assertNotIn("age", client.last_response.headers)
        client.send_request(self.request_template.format("GET"), "200")
        self.assertIn("age", client.last_response.headers)

        new_response_body = "New text page"
        srv.set_response(
            "HTTP/1.1 200 OK\r\n"
            + "Connection: keep-alive\r\n"
            + "Content-Length: 13\r\n"
            + "Content-Type: text/html\r\n"
            + "Server: Deproxy Server\r\n"
            + "Last-Modified: Mon, 12 Dec 2016 13:59:39 GMT\r\n"
            + f"Date: {HttpMessage.date_time_string()}\r\n"
            + "\r\n"
            + new_response_body,
        )
        self.assertEqual(len(srv.requests), 1)
        client.send_request(self.request_template_x_tempesta_cache.format("PURGE", "GET"), "200")
        self.assertEqual(len(srv.requests), 2)

        client.send_request(self.request_template.format("GET"), "200")
        self.assertIn("age", client.last_response.headers)
        self.assertEqual(new_response_body, client.last_response.body)

        checks.check_tempesta_cache_stats(
            self.get_tempesta(),
            cache_hits=2,
            cache_misses=1,
            cl_msg_served_from_cache=2,
        )
        self.assertEqual(len(srv.requests), 2)

    def test_purge_get_update_hdr_del(self):
        """
        Send a request and cache it. Update server response with "Set-Cookie" header. Use PURGE
        with "x-tempesta-cache: GET" header and repeat the request. Check that cached response has
        not "Set-Cookie" header.
        """
        self.start_all_services()
        self.disable_deproxy_auto_parser()
        client: DeproxyClient = self.get_client("deproxy")
        srv: StaticDeproxyServer = self.get_server("deproxy")

        client.send_request(self.request_template.format("GET"), "200")
        self.assertNotIn("age", client.last_response.headers)
        client.send_request(self.request_template.format("GET"), "200")
        self.assertIn("age", client.last_response.headers)

        new_response_body = "New text page"
        srv.set_response(
            "HTTP/1.1 200 OK\r\n"
            + "Connection: keep-alive\r\n"
            + "Content-Length: 13\r\n"
            + "Content-Type: text/html\r\n"
            + "Server: Deproxy Server\r\n"
            + "Last-Modified: Mon, 12 Dec 2016 13:59:39 GMT\r\n"
            + f"Date: {HttpMessage.date_time_string()}\r\n"
            + "Set-Cookie: somecookie=2\r\n"
            + "\r\n"
            + new_response_body,
        )

        self.assertEqual(len(srv.requests), 1)
        client.send_request(self.request_template_x_tempesta_cache.format("PURGE", "GET"), "200")
        self.assertIn("set-cookie", client.last_response.headers)
        self.assertEqual(len(srv.requests), 2)

        client.send_request(self.request_template.format("GET"), "200")
        self.assertIn("age", client.last_response.headers)
        self.assertEqual(new_response_body, client.last_response.body)
        self.assertNotIn("set-cookie", client.last_response.headers)

        checks.check_tempesta_cache_stats(
            self.get_tempesta(),
            cache_hits=2,
            cache_misses=1,
            cl_msg_served_from_cache=2,
        )
        self.assertEqual(len(srv.requests), 2)

    def test_purge_get_update_cc(self):
        """
        And another PURGE-GET test, with Set-Cookie removed due to no-cache="set-cookie" in the
        response.
        """
        self.start_all_services()
        self.disable_deproxy_auto_parser()
        client: DeproxyClient = self.get_client("deproxy")
        srv: StaticDeproxyServer = self.get_server("deproxy")

        client.send_request(self.request_template.format("GET"), "200")
        self.assertNotIn("age", client.last_response.headers)

        client.send_request(self.request_template.format("GET"), "200")
        self.assertIn("age", client.last_response.headers)

        new_response_body = "New text page"
        srv.set_response(
            "HTTP/1.1 200 OK\r\n"
            + "Connection: keep-alive\r\n"
            + "Content-Length: 13\r\n"
            + "Content-Type: text/html\r\n"
            + "Server: Deproxy Server\r\n"
            + "Last-Modified: Mon, 12 Dec 2016 13:59:39 GMT\r\n"
            + f"Date: {HttpMessage.date_time_string()}\r\n"
            + "Set-Cookie: somecookie=2\r\n"
            + 'Cache-Control: no-cache="set-cookie"\r\n'
            + "\r\n"
            + new_response_body,
        )

        self.assertEqual(len(srv.requests), 1)
        client.send_request(self.request_template_x_tempesta_cache.format("PURGE", "GET"), "200")
        self.assertEqual(len(srv.requests), 2)
        self.assertIn("set-cookie" and "cache-control", client.last_response.headers)

        client.send_request(self.request_template.format("GET"), "200")
        self.assertIn("age" and "cache-control", client.last_response.headers)
        self.assertNotIn("set-cookie:", client.last_response.headers)

        checks.check_tempesta_cache_stats(
            self.get_tempesta(),
            cache_hits=2,
            cache_misses=1,
            cl_msg_served_from_cache=2,
        )
        self.assertEqual(len(srv.requests), 2)

    def test_useless_x_tempesta_cache(self):
        """
        Send an ordinary GET request with an "X-Tempesta-Cache" header, and make sure it doesn't
        affect anything.
        """
        self.start_all_services()
        client: DeproxyClient = self.get_client("deproxy")

        client.send_request(self.request_template_x_tempesta_cache.format("GET", "GET"), "200")

        client.send_request(self.request_template_x_tempesta_cache.format("GET", "GET"), "200")
        self.assertIn("age", client.last_response.headers)

        checks.check_tempesta_cache_stats(
            self.get_tempesta(),
            cache_hits=1,
            cache_misses=1,
            cl_msg_served_from_cache=1,
        )
        self.assertEqual(len(self.get_server("deproxy").requests), 1)

    def test_purge_get_garbage(self):
        """
        Send some garbage in the "X-Tempesta-Cache" header. The entry must be purged, but not
        re-cached. (This works the same way as a plain PURGE, so we're not using the helper
        method here.)
        """
        self.start_all_services()
        client: DeproxyClient = self.get_client("deproxy")
        srv: StaticDeproxyServer = self.get_server("deproxy")

        client.send_request(self.request_template.format("GET"), "200")
        self.assertNotIn("age", client.last_response.headers)

        client.send_request(self.request_template.format("GET"), "200")
        self.assertIn("age", client.last_response.headers)

        self.assertEqual(len(srv.requests), 1)
        client.send_request(self.request_template_x_tempesta_cache.format("PURGE", "FRED"), "200")
        self.assertEqual(len(srv.requests), 1)

        client.send_request(self.request_template.format("GET", ""), "200")
        self.assertNotIn("age", client.last_response.headers)

        client.send_request(self.request_template.format("GET"), "200")
        self.assertIn("age", client.last_response.headers)

        self.assertEqual(len(srv.requests), 2)
        client.send_request(
            self.request_template_x_tempesta_cache.format("PURGE", "GETWRONG"),
            "200",
        )
        self.assertNotIn("age", client.last_response.headers)
        self.assertEqual(len(srv.requests), 2)

        client.send_request(self.request_template.format("GET"), "200")
        self.assertNotIn("age", client.last_response.headers)

        client.send_request(self.request_template.format("GET"), "200")
        self.assertIn("age", client.last_response.headers)

        checks.check_tempesta_cache_stats(
            self.get_tempesta(),
            cache_hits=3,
            cache_misses=3,
            cl_msg_served_from_cache=3,
        )
        self.assertEqual(len(srv.requests), 3)

    def test_purge_get_uncached(self):
        """
        Send a PURGE request with X-Tempesta-Cache for a non-cached entry. Make sure a new cache
        entry is populated after the request.
        """
        self.start_all_services()
        client: DeproxyClient = self.get_client("deproxy")
        srv: StaticDeproxyServer = self.get_server("deproxy")

        client.send_request(self.request_template_x_tempesta_cache.format("PURGE", "GET"), "200")

        client.send_request(self.request_template.format("GET"), "200")
        self.assertIn("age", client.last_response.headers)

        checks.check_tempesta_cache_stats(
            self.get_tempesta(),
            cache_hits=1,
            cache_misses=0,
            cl_msg_served_from_cache=1,
        )
        self.assertEqual(len(srv.requests), 1)

    def test_purge_get_uncacheable(self):
        """
        Send a PURGE request with "X-Tempesta-Cache" for an existing cache entry, and generate a
        non-cacheable response. Make sure that there is neither the old nor the new response in
        the cache.
        """
        self.start_all_services()
        client: DeproxyClient = self.get_client("deproxy")
        srv: StaticDeproxyServer = self.get_server("deproxy")

        client.send_request(self.request_template.format("GET"), "200")
        self.assertNotIn("age", client.last_response.headers)

        client.send_request(self.request_template.format("GET"), "200")
        self.assertIn("age", client.last_response.headers)

        srv.set_response(
            "HTTP/1.1 200 OK\r\n"
            + "Connection: keep-alive\r\n"
            + "Content-Length: 13\r\n"
            + "Content-Type: text/html\r\n"
            + "Server: Deproxy Server\r\n"
            + "Last-Modified: Mon, 12 Dec 2016 13:59:39 GMT\r\n"
            + f"Date: {HttpMessage.date_time_string()}\r\n"
            + "Cache-Control: private\r\n"
            + "\r\n"
            + "<html></html>"
        )

        client.send_request(
            self.request_template_x_tempesta_cache.format("PURGE", "GET"),
            "200",
        )
        self.assertIn("cache-control", client.last_response.headers)

        client.send_request(self.request_template.format("GET"), "200")
        self.assertNotIn("age", client.last_response.headers)

        client.send_request(self.request_template.format("GET"), "200")
        self.assertNotIn("age", client.last_response.headers)

        checks.check_tempesta_cache_stats(
            self.get_tempesta(),
            cache_hits=1,
            cache_misses=3,
            cl_msg_served_from_cache=1,
        )
        self.assertEqual(len(srv.requests), 4, "Server has lost requests.")


class TestPurgeGet(TempestaTest):
    backends = [
        # /server-1: default transfer encoding
        {
            "id": "default",
            "type": "deproxy",
            "port": "8000",
            "response": "static",
            "response_content": (
                "HTTP/1.1 200 OK\r\n"
                "From: /server1\r\n"
                "Content-length: 9\r\n"
                "\r\n"
                "test-data"
            ),
        },
        # /server-2: chunked transfer encoding
        {
            "id": "chunked",
            "type": "deproxy",
            "port": "8001",
            "response": "static",
            "response_content": (
                "HTTP/1.1 200 OK\r\n"
                "From: /server2\r\n"
                "Transfer-Encoding: chunked\r\n"
                "\r\n"
                "9\r\n"
                "test-data\r\n"
                "0\r\n"
                "\r\n"
            ),
        },
        # /server-3: keepalive with chunked transfer encoding
        {
            "id": "chunked_keepalive",
            "type": "deproxy",
            "port": "8002",
            "response": "static",
            "response_content": (
                "HTTP/1.1 200 OK\r\n"
                "From: /server3\r\n"
                "Transfer-Encoding: chunked\r\n"
                "Connection: Keep-Alive\r\n"
                "\r\n"
                "9\r\n"
                "test-data\r\n"
                "0\r\n"
                "\r\n"
            ),
        },
    ]

    tempesta = {
        "config": """
        listen 80;
        cache_purge;
        cache_purge_acl ${client_ip};

        frang_limits {
          http_methods GET PURGE;
        }

        srv_group sg1 { server ${server_ip}:8000; }
        srv_group sg2 { server ${server_ip}:8001; }
        srv_group sg3 { server ${server_ip}:8002; }

        vhost server1 { proxy_pass sg1; }
        vhost server2 { proxy_pass sg2; }
        vhost server3 { proxy_pass sg3; }

        http_chain {
          uri == "/server1" -> server1;
          uri == "/server2" -> server2;
          uri == "/server3" -> server3;
        }
        """
    }
    clients = [
        {"id": "purge", "type": "curl", "cmd_args": "--request PURGE --max-time 2"},
        {
            "id": "purge_get",
            "type": "curl",
            "headers": {
                "X-Tempesta-Cache": "get",
            },
            "cmd_args": "--request PURGE --max-time 2",
        },
    ]

    def start_all(self):
        self.start_all_servers()
        self.start_tempesta()
        self.deproxy_manager.start()
        self.assertTrue(self.wait_all_connections(1))

    def test_purge_get_success(self):
        """Test that PURGE+GET request completed with no errors.
        (see Tempesta issue #1692)
        """
        self.start_all()
        client = self.get_client("purge_get")

        for uri in "/server1", "/server2", "/server3":
            with self.subTest("PURGE+GET", uri=uri):
                client.set_uri(uri)

                client.start()
                self.wait_while_busy(client)
                client.stop()
                response = client.last_response

                self.assertEqual(response.status, 200, response)
                # Response is from expected backend
                self.assertEqual(response.headers["from"], uri)
                # Body is truncated
                self.assertFalse(response.stdout)
                self.assertEqual(response.headers["content-length"], "0")
                # Purge is completed with no errors
                self.assertFalse(response.stderr)

    def test_purge_without_get_completed_with_no_warnings(self):
        self.start_all()
        client = self.get_client("purge")
        client.set_uri("/server1")

        client.start()
        self.wait_while_busy(client)
        client.stop()
        response = client.last_response

        self.assertEqual(response.status, 200, response)
        self.assertTrue(
            self.oops.find(dmesg.WARN_GENERIC, cond=dmesg.amount_zero), f"Some warnings were found"
        )<|MERGE_RESOLUTION|>--- conflicted
+++ resolved
@@ -6,20 +6,11 @@
 
 from framework.deproxy_client import DeproxyClient
 from framework.deproxy_server import StaticDeproxyServer
-<<<<<<< HEAD
-from framework.parameterize import param, parameterize
-from framework.tester import TempestaTest
-from helpers import checks_for_tests as checks
 from helpers import dmesg, error, tf_cfg
 from helpers.deproxy import HttpMessage
-=======
-from helpers import dmesg, tf_cfg
-from helpers.deproxy import HttpMessage
-from helpers.remote import CmdError
 from test_suite import checks_for_tests as checks
 from test_suite.parameterize import param, parameterize
 from test_suite.tester import TempestaTest
->>>>>>> 57da51c3
 
 
 class TestPurgeAcl(TempestaTest):
