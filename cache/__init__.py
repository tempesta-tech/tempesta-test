--- conflicted
+++ resolved
@@ -1,8 +1,5 @@
-<<<<<<< HEAD
-__all__ = ['test_cache', 'test_cache_methods', 'test_purge', 'test_conditional', 'test_cache_deception_attack', 'test_purge_hch', 'test_purge_resp_hch']
-=======
 __all__ = ['test_cache', 'test_cache_control', 'test_cache_methods', 'test_purge',
-           'test_conditional', 'test_cache_deception_attack']
->>>>>>> 6c22c94c
+           'test_conditional', 'test_cache_deception_attack',
+           'test_purge_hch', 'test_purge_resp_hch']
 
 # vim: tabstop=8 expandtab shiftwidth=4 softtabstop=4