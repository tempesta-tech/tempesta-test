--- conflicted
+++ resolved
@@ -11,11 +11,8 @@
 import logging
 import os
 import re
-<<<<<<< HEAD
 import socket
-=======
 import shutil
->>>>>>> a57bb3a4
 import subprocess
 import time
 from typing import Optional, Union
@@ -283,14 +280,9 @@
         Args:
             filename (str): filename to remove
         """
-<<<<<<< HEAD
         if self._fw_config.flags.debug_files:
             self._logger.warning(f"Removing `{filename}`: cancelled because of debug files is True")
-=======
-        if self.DEBUG_FILES:
-            self._logger.warning(f"Removing `{filename}`: cancelled because of DEBUG_FILES is True")
-
->>>>>>> a57bb3a4
+
         else:
             self._logger.debug(f"Removing `{filename}`.")
             try:
