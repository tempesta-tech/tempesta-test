--- conflicted
+++ resolved
@@ -57,9 +57,6 @@
         self.type = ntype
 
     @abc.abstractmethod
-<<<<<<< HEAD
-    def run_cmd(self, cmd: str, timeout: int = DEFAULT_TIMEOUT, env: Optional[dict] = None) -> (bytes, bytes):
-=======
     def run_cmd(
         self,
         cmd: str,
@@ -67,20 +64,14 @@
         env: Optional[dict] = None,
         raise_on_error: bool = True,
     ) -> (bytes, bytes):
->>>>>>> 8676fefc
         """
         Run command.
 
         Args:
             cmd (str): command to run
-<<<<<<< HEAD
-            timeout (int): command running timeout
-            env (Optional[dict]): environment variables to execute command with
-=======
             timeout (Optional[int]): command running timeout
             env (Optional[dict]): environment variables to execute command with
             raise_on_error (bool): if True -> existence of an error is stderr raises an exception
->>>>>>> 8676fefc
 
         Returns:
             (tuple[bytes, bytes]): stdout, stderr
@@ -144,9 +135,6 @@
 class LocalNode(INode):
     """Local node class."""
 
-<<<<<<< HEAD
-    def run_cmd(self, cmd: str, timeout: int = DEFAULT_TIMEOUT, env: Optional[dict] = None) -> tuple[bytes, bytes]:
-=======
     def run_cmd(
         self,
         cmd: str,
@@ -154,20 +142,14 @@
         env: Optional[dict] = None,
         raise_on_error: bool = True,
     ) -> tuple[bytes, bytes]:
->>>>>>> 8676fefc
         """
         Run command.
 
         Args:
             cmd (str): command to run
-<<<<<<< HEAD
-            timeout (int): command running timeout
-            env (Optional[dict]): environment variables to execute command with
-=======
             timeout (Optional[int]): command running timeout
             env (Optional[dict]): environment variables to execute command with
             raise_on_error (bool): if True -> existence of an error is stderr raises an exception
->>>>>>> 8676fefc
 
         Returns:
             (tuple[bytes, bytes]): stdout, stderr
@@ -207,11 +189,7 @@
                 # and this case was caught on a bare metal server that may work slower
                 # TODO it is not good place for it, and
                 # TODO it is not a good workaround at all, need to create something else in the future
-<<<<<<< HEAD
-                if ("lxc " in cmd) and ("stop" in cmd):
-=======
                 if timeout and ("lxc " in cmd) and ("stop" in cmd):
->>>>>>> 8676fefc
                     self.LOGGER.warning(
                         "Possibly, a command to stop LXC is in the progress, wait extra {0} sec.".format(timeout),
                     )
@@ -234,15 +212,6 @@
 
         self.LOGGER.debug("stdout: {0}".format(stdout))
         if stderr:
-<<<<<<< HEAD
-            # success exit code does NOT always tell us that app finished correctly,
-            # as a good example is running a command `timeout 5 <command>`, if <command> does not exist
-            # `timeout` returns 0(zero exit code) with an error message, so, it hides an error
-            self.LOGGER.error("stderr: {0}".format(stderr))
-            raise error.CommandExecutionException(
-                "Error happened despite a success exit code: {0}".format(stderr),
-            )
-=======
             self.LOGGER.error("stderr: {0}".format(stderr))
 
             if raise_on_error:
@@ -256,7 +225,6 @@
                 )
 
             self.LOGGER.warning("Error is not considered as a problem: keep working.".format(stderr))
->>>>>>> 8676fefc
 
         return stdout, stderr
 
@@ -361,18 +329,6 @@
             )
         except Exception as conn_exc:
             self.LOGGER.exception("Error connecting to {0} by SSH: {1}".format(self.host, conn_exc))
-<<<<<<< HEAD
-
-    def run_cmd(self, cmd: str, timeout: int = DEFAULT_TIMEOUT, env: Optional[dict] = None) -> tuple[bytes, bytes]:
-        """
-        Run command.
-
-        Args:
-            cmd (str): command to run
-            timeout (int): command running timeout
-            env (Optional[dict]): environment variables to execute command with
-
-=======
 
     def run_cmd(
         self,
@@ -390,7 +346,6 @@
             env (Optional[dict]): environment variables to execute command with
             raise_on_error (bool): if True -> existence of an error is stderr raises an exception
 
->>>>>>> 8676fefc
         Returns:
             (tuple[bytes, bytes]): stdout, stderr
 
@@ -432,15 +387,6 @@
 
         self.LOGGER.debug("stdout: {0}".format(stdout))
         if stderr:
-<<<<<<< HEAD
-            # success exit code does NOT always tell us that app finished correctly,
-            # as a good example is running a command `timeout 5 <command>`, if <command> does not exist
-            # `timeout` returns 0(zero exit code) with an error message, so, it hides an error
-            self.LOGGER.error("stderr: {0}".format(stderr))
-            raise error.CommandExecutionException(
-                "Error happened despite a success exit code: {0}".format(stderr),
-            )
-=======
             self.LOGGER.error("stderr: {0}".format(stderr))
 
             if raise_on_error:
@@ -452,7 +398,6 @@
                 )
 
             self.LOGGER.warning("Error is not considered as a problem: keep working.".format(stderr))
->>>>>>> 8676fefc
 
         return stdout, stderr
 
