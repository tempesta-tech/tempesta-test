"""
Module to work with nodes: local and remote(via SSH).

The API is required to transparently handle both cases - Tempesta and the framework
on the same node (developer test case), or on separate machines (CI case).
"""
from __future__ import print_function

import abc
import errno
import logging
import os
import re
import subprocess
import time
from typing import Optional, Union

import paramiko

import run_config
from helpers import error, tf_cfg, util

__author__ = "Tempesta Technologies, Inc."
__copyright__ = "Copyright (C) 2024 Tempesta Technologies, Inc."
__license__ = "GPL2"

<<<<<<< HEAD
=======

# Don't remove files from remote node. Helpful for tests development.
# The flag is also managed from many places, for example `run_tests.py` and `./t_stress/test_stress.py`
# this is the reason it declared outside any node class and linked inside them.
# TODO may be a good candidate to declare it where all constants are declared (in the future).
DEBUG_FILES = False
>>>>>>> e13f6824

# Default timeout for SSH sessions and command processing.
# TODO may be a good candidate to declare it where all constants are declared (in the future).
DEFAULT_TIMEOUT = 10


class INode(object, metaclass=abc.ABCMeta):
    """Node interfaces."""

    _logger: logging.Logger = tf_cfg.LOGGER

    _fw_config: tf_cfg.TestFrameworkCfg = tf_cfg.cfg

    def __init__(self, ntype: str, hostname: str, workdir: str, *args, **kwargs):
        """
        Init class instance.

        Args:
            ntype (str): node type
            hostname (str): node hostname
            workdir (str): node workdir
            args: extra arguments
            kwargs: extra key arguments
        """
        self.host = hostname
        self.workdir = workdir
        self.type = ntype

    @abc.abstractmethod
    def run_cmd(
        self,
        cmd: str,
        timeout: Union[int, float, None] = DEFAULT_TIMEOUT,
        env: Optional[dict] = None,
        is_blocking: bool = True,
        wrap_sh: bool = False,
        with_sudo: Optional[bool] = None,
    ) -> (bytes, bytes):
        """
        Run command.

        Args:
            cmd (str): command to run
            timeout (Union[int, float, None]): command running timeout
            env (Optional[dict]): environment variables to execute command with
            is_blocking (bool): if True, run a command and wait for it, otherwise just start it (no read stdout, stderr)
            wrap_sh (bool): if True, wrap a command with shell, i.e. to add `sh -c '<command>'`
            with_sudo (Optional[bool]): if True, `sudo` prefix will be added at beginning of the `cmd`,
                if the arg is omitted, the value will be taken from `TestFrameworkCfg.flags.with_sudo`

        Returns:
            (tuple[bytes, bytes]): stdout, stderr
        """

    @abc.abstractmethod
    def mkdir(self, path: str):
        """
        Create directory on a node.

        Args:
            path (str): path to directory to create
        """

    @abc.abstractmethod
    def copy_file(self, filename: str, content: str):
        """
        Copy file.

        Args:
            filename (str): filename to copy
            content (str): content to copy
        """

    @abc.abstractmethod
    def remove_file(self, filename: str):
        """
        Remove file.

        Args:
            filename (str): filename to remove
        """

    @abc.abstractmethod
    def wait_available(self) -> bool:
        """
        Wait for a node.

        Returns:
            (bool): True, if ready
        """

    @abc.abstractmethod
    def get_max_thread_count(self) -> int:
        """
        Get number of max threads on a node.

        Returns:
            (int) number of max threads
        """


class LocalNode(INode):
    """Local node class."""

    def run_cmd(
        self,
        cmd: str,
        timeout: Union[int, float, None] = DEFAULT_TIMEOUT,
        env: Optional[dict] = None,
        is_blocking: bool = True,
        wrap_sh: bool = False,
        with_sudo: Optional[bool] = None,
    ) -> tuple[bytes, bytes]:
        """
        Run command.

        Args:
            cmd (str): command to run
            timeout (Union[int, float, None]): command running timeout
            env (Optional[dict]): environment variables to execute command with
            is_blocking (bool): if True, run a command and wait for it, otherwise just start it (no read stdout, stderr)
            wrap_sh (bool): if True, wrap a command with shell, i.e. to add `sh -c '<command>'`
            with_sudo (Optional[bool]): if True, `sudo` prefix will be added at beginning of the `cmd`
                if the arg is omitted, the value will be taken from `TestFrameworkCfg.flags.with_sudo`

        Returns:
            (tuple[bytes, bytes]): stdout, stderr

        Raises:
            error.ProcessBadExitStatusException: if an exit code is not 0(zero)
            error.CommandExecutionException: if something happened during the execution
            error.ProcessKilledException: if a process was killed
        """
        msg_is_blocking = "" if is_blocking else "***NON-BLOCKING (no wait to finish)*** "
        self._logger.debug(f"An initial command before changes: '{cmd}'")

        cmd = util.modify_cmd(
            cmd=cmd,
            wrap_sh=wrap_sh,
            with_sudo=with_sudo if with_sudo else self._fw_config.flags.with_sudo,
        )

        # Popen() expects full environment
        env_full = os.environ.copy()
        if env:
            env_full.update(env)
        if run_config.SAVE_SECRETS and "curl" in cmd:
            env_full["SSLKEYLOGFILE"] = "./secrets.txt"

        self._logger.debug(f"All environment variables after updating: {env_full}")
        self._logger.info(f"Run command '{cmd}' {msg_is_blocking}on host {self.host} with environment {env}")

        if is_blocking:
            std_arg = subprocess.PIPE
        else:
            std_arg = None

        with subprocess.Popen(
            cmd, shell=True, stdout=std_arg, stderr=std_arg, env=env_full
        ) as current_proc:
            try:
                # TODO #120: we should provide kill() and pid() interfaces to
                # let caller to determine if the command is executed and
                # when it's terminated and/or teriminate if when necessary.
                # Sometimes we also need to check whether a called program is
                # runnng long enough, e.g. tls-perf or wrk started in a parallel
                # thread didn't finish before all assumptions are checked in the
                # main thread.
                stdout, stderr = current_proc.communicate(timeout=timeout)

                # it was put here for `lxc`, maybe, lxc has a bug,
                # to receive an exit code after `wait()`, we need to wait extra time (~3 sec),
                # otherwise a related process is still running,
                # and this case was caught on a bare metal server that may work slower
                # TODO it is not good place for it, and
                # TODO it is not a good workaround at all, need to create something else in the future
                if timeout and ("lxc " in cmd) and ("stop" in cmd):
                    self._logger.warning(
                        f"Possibly, a command to stop LXC is in the progress, wait extra {timeout} sec.",
                    )
                    time.sleep(timeout)

            except subprocess.TimeoutExpired as to_exc:
                current_proc.kill()
                stdout, stderr = current_proc.communicate()
                raise error.ProcessKilledException() from to_exc

            except Exception as exc:
                err_msg = f"Error running command `{cmd}`"
                self._logger.exception(err_msg)
                raise error.CommandExecutionException(err_msg) from exc

        if current_proc.returncode != 0:
            raise error.ProcessBadExitStatusException(
                f"\nprocess: {current_proc};\nstderr: {stderr}",
                stdout=stdout,
                stderr=stderr,
                rt=current_proc.returncode,
            )

        if stdout:
            self._logger.debug(f"stdout: {stdout}")
        if stderr:
            self._logger.error(f"stderr: {stderr}")

        return stdout, stderr

    def mkdir(self, path: str):
        """
        Create directory on a node.

        Args:
            path (str): path to directory to create
        """
        os.makedirs(path, exist_ok=True)

    def copy_file(self, filename: str, content: str):
        """
        Copy file.

        Args:
            filename (str): filename to copy
            content (str): content to copy
        """
        # workdir will be ignored if an absolute filename is passed
        filename = os.path.join(self.workdir, filename)
        dirname = os.path.dirname(filename)

        # assume that workdir exists to avoid unnecessary actions
        if dirname != self.workdir:
            self.mkdir(dirname)

        with open(filename, "wt") as f:
            f.write(content)

    def remove_file(self, filename: str):
        """
        Remove file.

        Args:
            filename (str): filename to remove
        """
        if self._fw_config.flags.debug_files:
            self._logger.warning(f"Removing `{filename}`: cancelled because of debug files is True")
        else:
            try:
                os.remove(filename)
            except FileNotFoundError:
                self._logger.warning(f"Removing `{filename}`: file not found")

    def wait_available(self) -> bool:
        """
        Wait for a node.

        Returns:
            (bool): True, if ready
        """
        return True

    def get_max_thread_count(self) -> int:
        """
        Get number of max threads on a node.

        Returns:
            (int) number of max threads
        """
        out, _ = self.run_cmd("grep -c processor /proc/cpuinfo")
        math_obj = re.match(r"^(\d+)$", out.decode())

        if not math_obj:
            return 1

        return int(math_obj.group(1))


class RemoteNode(INode):
    """Remote node class."""
    
    def __init__(
        self, ntype: str, hostname: str, workdir: str, user: str, port: int = 22, ssh_key: Optional[str] = None,
    ):
        """
       Init class instance.

       Args:
           ntype (str): node type
           hostname (str): node hostname
           workdir (str): node workdir
           user (str): username to work with a node
           ssh_key (str): ssh key location
           port (str): port to connect to a remote node
       """
        super().__init__(ntype=ntype, hostname=hostname, workdir=workdir)
        self.user = user
        self.port = port
        self._ssh_key: Optional[str] = ssh_key
        self._ssh: Optional[paramiko.SSHClient] = None
        self._connect_by_loading_keys_from_system()

    def _connect_by_loading_keys_from_system(self):
        """Open SSH connection to node by load host keys from a system."""
        self._logger.info(f"Trying to connect by SSH to {self.host}:{self.port} by load host keys from a system.")
        try:
            self._ssh = paramiko.SSHClient()
            self._ssh.load_system_host_keys()
            # Workaround: paramiko prefer RSA keys to ECDSA, so add RSA
            # key to known_hosts.
            self._ssh.set_missing_host_key_policy(paramiko.AutoAddPolicy())
            self._ssh.connect(
                hostname=self.host, username=self.user, port=self.port, timeout=DEFAULT_TIMEOUT,
            )
        except paramiko.ssh_exception.SSHException as ssh_exc:
            self._logger.error(
                f"Failed to connect by SSH {self.host}:{self.port} by loading host keys from a system.",
            )

            if self._ssh_key:
                self._connect_with_explicit_keys()

            else:
                self._logger.warning("SSH key was not provided, cannot try to connect with explicit keys.")
                raise ssh_exc

        except Exception as conn_exc:
            self._logger.exception(f"Error connecting to {self.host} by SSH: {conn_exc}")

    def _connect_with_explicit_keys(self):
        """Open SSH connection to node with provided keys."""
        if self._ssh_key:
            self._logger.info(f"Trying to connect by SSH to {self.host}:{self.port} using key {self._ssh_key}.")

            self._ssh = paramiko.SSHClient()
            self._ssh.set_missing_host_key_policy(paramiko.AutoAddPolicy())

            try:
                self._ssh.connect(
                    hostname=self.host,
                    port=self.port,
                    username=self.user,
                    key_filename=self._ssh_key,
                    timeout=DEFAULT_TIMEOUT,
                )
            except Exception as conn_exc:
                self._logger.exception(f"Error connecting to {self.host} by SSH: {conn_exc}")

        else:
            raise ValueError("SSH key was not provided, please, check the config.")

    def run_cmd(
        self,
        cmd: str,
        timeout: Union[int, float, None] = DEFAULT_TIMEOUT,
        env: Optional[dict] = None,
        is_blocking: bool = True,
        wrap_sh: bool = False,
        with_sudo: Optional[bool] = None,
    ) -> tuple[bytes, bytes]:
        """
        Run command.

        Args:
            cmd (str): command to run
            timeout (Union[int, float, None]): command running timeout
            env (Optional[dict]): environment variables to execute command with
            is_blocking (bool): if True, run a command and wait for it, otherwise just start it (no read stdout, stderr)
                no effect for the method, all calls are blocking
            wrap_sh (bool): if True, wrap a command with shell, i.e. to add `sh -c '<command>'`
            with_sudo (Optional[bool]): if True, `sudo` prefix will be added at beginning of the `cmd`
                if the arg is omitted, the value will be taken from `TestFrameworkCfg.flags.with_sudo`

        Returns:
            (tuple[bytes, bytes]): stdout, stderr

        Raises:
            error.ProcessBadExitStatusException: if an exit code is not 0(zero)
            error.CommandExecutionException: if something happened during the execution
        """
        self._logger.debug(f"An initial command before changes: '{cmd}'")

        # we could simply pass environment to exec_command(), but openssh' default
        # is to reject such environment variables, so pass them via env(1)
        if env:
            cmd = " ".join(
                [
                    "env",
                    " ".join([f"{env_k}='{env_v}'" for env_k, env_v in env.items()]),
                    cmd,
                ],
            )
            self._logger.debug(f"Effective command `{cmd}` after injecting environment")

        cmd = util.modify_cmd(
            cmd=cmd,
            wrap_sh=wrap_sh,
            with_sudo=with_sudo if with_sudo else self._fw_config.flags.with_sudo,
        )

        self._logger.info(f"Run command '{cmd}' on host {self.host} with environment {env}")

        try:
            # TODO #120: the same as for LocalNode - provide an interface to check
            # whether the command is executed and when it's terminated and/or
            # kill it when necessary.
            _, out_f, err_f = self._ssh.exec_command(cmd, timeout=timeout)
            stdout = out_f.read()
            stderr = err_f.read()

        except Exception as exc:
            err_msg = f"Error running command `{cmd}` on {self.host}",
            self._logger.exception(err_msg)
            raise error.CommandExecutionException(err_msg) from exc

        if out_f.channel.recv_exit_status() != 0:
            raise error.ProcessBadExitStatusException(
                f"\nCurrent exit status is `{out_f.channel.recv_exit_status()}`\nstderr: {stderr}",
                stdout=stdout,
                stderr=stderr,
                rt=out_f.channel.recv_exit_status(),
            )

        if stdout:
            self._logger.debug(f"stdout: {stdout}")
        if stderr:
            self._logger.error(f"stderr: {stderr}")

        return stdout, stderr

    def mkdir(self, path: str):
        """
        Create directory on a node.

        Args:
            path (str): path to directory to create
        """
        self.run_cmd(f"mkdir -p {path}")

    def copy_file(self, filename: str, content: str):
        """
        Copy file.

        Args:
            filename (str): filename to copy
            content (str): content to copy
        """
        # workdir will be ignored if an absolute filename is passed
        filename = os.path.join(self.workdir, filename)
        dirname = os.path.dirname(filename)

        # assume that workdir exists to avoid unnecessary actions
        if dirname != self.workdir:
            self.mkdir(dirname)

        try:
            sftp = self._ssh.open_sftp()
            sfile = sftp.file(filename, "wt", -1)
            sfile.write(content)
            sfile.flush()
            sftp.close()
        except Exception as copy_exc:
            self._logger.exception(
                f"Error copying file `{filename}` to {self.host}: {copy_exc}",
            )

    def remove_file(self, filename: str):
        """
        Remove file.

        Args:
            filename (str): filename to remove
        """
        if self._fw_config.flags.debug_files:
            self._logger.warning(f"Removing `{filename}`: cancelled because of debug files is True")

        else:
            sftp = self._ssh.open_sftp()
            try:
                sftp.unlink(filename)
            except IOError as e:
                if e.errno != errno.ENOENT:
                    self._logger.warning(f"Removing `{filename}`: file not found")

            sftp.close()

    def wait_available(self) -> bool:
        """
        Wait for a node.

        Returns:
            (bool): True, if ready
        """
        self._logger.debug(f"Waiting for {self.type} node, host {self.host}")
        timeout = float(tf_cfg.cfg.get(self.type, "unavailable_timeout"))
        t0 = time.time()

        while True:
            t = time.time()
            dt = t - t0

            if dt > timeout:
                self._logger.error(f"Node {self.type} is not available, host {self.host}")
                return False

            res, _ = self.run_cmd("echo -n check", timeout=1)

            if res.decode() == "check":
                self._logger.debug(f"Node {self.type} is available, host {self.host}")
                return True

            time.sleep(1)

    def get_max_thread_count(self) -> int:
        """
        Get number of max threads on a node.

        Returns:
            (int) number of max threads
        """
        out, _ = self.run_cmd("grep -c processor /proc/cpuinfo")
        math_obj = re.match(r"^(\d+)$", out.decode())

        if not math_obj:
            return 1

        return int(math_obj.group(1))


def create_node(host_type: str):
    hostname = tf_cfg.cfg.get(host_type, "hostname")
    workdir = tf_cfg.cfg.get(host_type, "workdir")

    if hostname != "localhost":
        return RemoteNode(
            ntype=host_type,
            hostname=hostname,
            workdir=workdir,
            user=tf_cfg.cfg.get(host_type, "user"),
            port=int(tf_cfg.cfg.get(host_type, "port")),
            ssh_key=tf_cfg.cfg.get(host_type, "ssh_key"),
        )
    return LocalNode(ntype=host_type, hostname=hostname, workdir=workdir)


# -------------------------------------------------------------------------------
# Global accessible SSH/Local connections
# -------------------------------------------------------------------------------

client: Optional[INode] = None
tempesta: Optional[INode] = None
server: Optional[INode] = None
host: Optional[INode] = None


def connect():
    global client
    client = create_node("Client")

    global tempesta
    tempesta = create_node("Tempesta")

    global server
    server = create_node("Server")

    global host
    host_workdir = tf_cfg.cfg.get("General", "workdir")
    host = LocalNode("General", "localhost", host_workdir)

    for node in [client, server, tempesta, host]:
        node.mkdir(node.workdir)


def wait_available():
    global client
    global server
    global tempesta

    for node in [client, server, tempesta]:
        if not node.wait_available():
            return False
    return True


# vim: tabstop=8 expandtab shiftwidth=4 softtabstop=4<|MERGE_RESOLUTION|>--- conflicted
+++ resolved
@@ -23,16 +23,6 @@
 __author__ = "Tempesta Technologies, Inc."
 __copyright__ = "Copyright (C) 2024 Tempesta Technologies, Inc."
 __license__ = "GPL2"
-
-<<<<<<< HEAD
-=======
-
-# Don't remove files from remote node. Helpful for tests development.
-# The flag is also managed from many places, for example `run_tests.py` and `./t_stress/test_stress.py`
-# this is the reason it declared outside any node class and linked inside them.
-# TODO may be a good candidate to declare it where all constants are declared (in the future).
-DEBUG_FILES = False
->>>>>>> e13f6824
 
 # Default timeout for SSH sessions and command processing.
 # TODO may be a good candidate to declare it where all constants are declared (in the future).
