""" Controls node over SSH if remote, or via OS if local one. """

from __future__ import print_function

import abc
import asyncore
import multiprocessing.dummy as multiprocessing
import os
import re

from . import deproxy, dmesg, error, nginx, remote, stateful, tempesta, tf_cfg, util

__author__ = "Tempesta Technologies, Inc."
__copyright__ = "Copyright (C) 2017 Tempesta Technologies, Inc."
__license__ = "GPL2"

# -------------------------------------------------------------------------------
# Clients
# -------------------------------------------------------------------------------


class Client(object, metaclass=abc.ABCMeta):
    """Base class for managing HTTP benchmark utilities.

    Command-line options can be added by appending `Client.options` list.
    Also see comment in `Client.add_option_file()` function.
    """

    def __init__(self, binary, uri="", ssl=False):
        """`uri` must be relative to server root.

        DO NOT format command line options in constructor! Instead format them
        in `form_command()` function. This would allow to update options until
        client will be started. See `Wrk` class for example
        """
        self.node = remote.client
        self.connections = int(tf_cfg.cfg.get("General", "concurrent_connections"))
        self.duration = int(tf_cfg.cfg.get("General", "Duration"))
        self.workdir = tf_cfg.cfg.get("Client", "workdir")
        self.ssl = ssl
        self.set_uri(uri)
        self.bin = tf_cfg.cfg.get_binary("Client", binary)
        self.cmd = ""
        self.clear_stats()
        # List of command-line options.
        self.options = []
        # List tuples (filename, content) to create corresponding files on
        # remote node.
        self.files = []
        # List of files to be removed from remote node after client finish.
        self.cleanup_files = []
        self.requests = 0
        self.rate = -1
        self.errors = 0
        self.statuses = {}

    def set_uri(self, uri):
        """For some clients uri is an optional parameter, e.g. for Siege.
        They use file with list of uris instead. Don't force clients to use
        uri field.
        """
        if uri:
            proto = "https://" if self.ssl else "http://"
            server_addr = tf_cfg.cfg.get("Tempesta", "ip")
            self.uri = "".join([proto, server_addr, uri])
        else:
            self.uri = ""

    def clear_stats(self):
        self.requests = 0
        self.rate = -1
        self.errors = 0

    def cleanup(self):
        for f in self.cleanup_files:
            self.node.remove_file(f)

    def copy_files(self):
        for name, content in self.files:
            self.node.copy_file(name, content)

    @abc.abstractmethod
    def parse_out(self, stdout, stderr):
        """Parse framework results."""
        print(stdout.decode("ascii"), stderr.decode("ascii"))
        return True

    def form_command(self):
        """Prepare run command for benchmark to run on remote node."""
        cmd = " ".join([self.bin] + self.options + [self.uri])
        return cmd

    def prepare(self):
        self.cmd = self.form_command()
        self.clear_stats()
        self.copy_files()
        return True

    def results(self):
        if self.rate == -1:
            self.rate = self.requests / self.duration
        return self.requests, self.errors, self.rate, self.statuses

    def add_option_file(self, option, filename, content):
        """Helper for using files as client options: normally file must be
        copied to remote node, present in command line as parameter and
        removed after client finish.
        """
        full_name = os.path.join(self.workdir, filename)
        self.files.append((filename, content))
        self.options.append("%s %s" % (option, full_name))
        self.cleanup_files.append(full_name)

    def set_user_agent(self, ua):
        self.options.append("-H 'User-Agent: %s'" % ua)


@util.deprecated("framework.Wrk")
class Wrk(Client):
    """wrk - HTTP benchmark utility.

    Wrk counts statistics of bad socket operations: errors on opening, reading
    from and writing to sockets, error of HTTP message parsing and so on.
    If FAIL_ON_SOCK_ERR is set assert that none of such errors happened during
    test, otherwise print warning and count the errors as usual errors.
    """

    FAIL_ON_SOCK_ERR = False

    def __init__(self, threads=-1, uri="/", ssl=False, timeout=60):
        Client.__init__(self, binary="wrk", uri=uri, ssl=ssl)
        self.threads = threads
        self.script = ""
        self.timeout = timeout
        self.local_scriptdir = "".join([os.path.dirname(os.path.realpath(__file__)), "/../wrk/"])
        self.rs_content = self.read_local_script("results.lua")

    def read_local_script(self, filename):
        local_path = "".join([self.local_scriptdir, filename])
        local_script_path = os.path.abspath(local_path)
        assert os.path.isfile(local_script_path), "No script found: %s !" % local_script_path
        f = open(local_script_path, "r")
        content = f.read()
        f.close()
        return content

    def set_script(self, script, content=None):
        self.script = script + ".lua"

        if content == None:
            content = self.read_local_script(self.script)
        self.node.copy_file(self.script, "".join([content, self.rs_content]))

    def append_script_option(self):
        if not self.script:
            return
        script_path = self.workdir + "/" + self.script
        self.options.append("-s %s" % script_path)

    def form_command(self):
        self.options.append("-d %d" % self.duration)
        # At this moment threads equals user defined value or maximum theads
        # count for remote node.
        if self.threads == -1:
            self.threads = self.node.get_max_thread_count()
        if self.threads > self.connections:
            self.threads = self.connections
        if self.connections % self.threads != 0:
            nc = (self.connections // self.threads) * self.threads
            tf_cfg.dbg(2, "Warning: only %i connections will be created" % nc)
        threads = self.threads if self.connections > 1 else 1
        self.options.append("-t %d" % threads)
        self.options.append("-c %d" % self.connections)
        self.options.append("--timeout %d" % self.timeout)
        self.append_script_option()
        return Client.form_command(self)

    def parse_out(self, stdout, stderr):
        m = re.search(r"(\d+) requests in ", stdout.decode())
        if m:
            self.requests = int(m.group(1))
        m = re.search(r"Non-2xx or 3xx responses: (\d+)", stdout.decode())
        if m:
            self.errors = int(m.group(1))
        m = re.search(r"Requests\/sec:\s+(\d+)", stdout.decode())
        if m:
            self.rate = int(m.group(1))
        matches = re.findall(r"Status (\d{3}) : (\d+) times", stdout.decode())
        for match in matches:
            status = match[0]
            status = int(status)
            amount = match[1]
            amount = int(amount)
            self.statuses[status] = amount

        sock_err_msg = "Socket errors on wrk. Too many concurrent connections?"
        m = re.search(r"(Socket errors:.+)", stdout.decode())
        if self.FAIL_ON_SOCK_ERR:
            assert not m, sock_err_msg
        if m:
            tf_cfg.dbg(1, "WARNING! %s" % sock_err_msg)
            err_m = re.search(r"\w+ (\d+), \w+ (\d+), \w+ (\d+), \w+ (\d+)", m.group(1))
            self.errors += (
                int(err_m.group(1))
                + int(err_m.group(2))
                + int(err_m.group(3))
                + int(err_m.group(4))
            )
            # this is wrk-dependent results
            self.statuses["connect_error"] = int(err_m.group(1))
            self.statuses["read_error"] = int(err_m.group(2))
            self.statuses["write_error"] = int(err_m.group(3))
            self.statuses["timeout_error"] = int(err_m.group(4))
        return True


class Ab(Client):
    """Apache benchmark."""

    def __init__(self, uri="/", ssl=False):
        Client.__init__(self, "ab", uri=uri, ssl=ssl)

    def form_command(self):
        # Don't show progress.
        self.options.append("-q")
        self.options.append("-t %d" % self.duration)
        self.options.append("-c %d" % self.connections)
        return Client.form_command(self)

    def parse_out(self, stdout, stderr):
        m = re.search(r"Complete requests:\s+(\d+)", stdout)
        if m:
            self.requests = int(m.group(1))
        m = re.search(r"Non-2xx responses:\s+(\d+)", stdout)
        if m:
            self.errors = int(m.group(1))
        m = re.search(r"Failed requests:\s+(\d+)", stdout)
        if m:
            self.errors += int(m.group(1))
        return True


# -------------------------------------------------------------------------------
# Client helpers
# -------------------------------------------------------------------------------


def client_run_blocking(client):
    """User must call client.prepare() before calling the function and
    client.cleanup() after the call if applied.
    """
    tf_cfg.dbg(3, "\tRunning HTTP client on %s" % remote.client.host)
    stdout, stderr = remote.client.run_cmd(client.cmd, timeout=(client.duration + 5))
    tf_cfg.dbg(3, stdout, stderr)
    error.assertTrue(client.parse_out(stdout, stderr))


def __clients_prepare(client):
    return client.prepare()


def __clients_run(client):
    return remote.client.run_cmd(client.cmd, timeout=(client.duration + 5))


def __clients_parse_output(args):
    client, (stdout, stderr) = args
    tf_cfg.dbg(3, stdout, stderr)
    return client.parse_out(stdout, stderr)


def __clients_cleanup(client):
    return client.cleanup()


def clients_run_parallel(clients):
    tf_cfg.dbg(3, ("\tRunning %d HTTP clients on %s" % (len(clients), remote.client.host)))
    if not clients:
        return

    pool = multiprocessing.Pool(len(clients))
    results = pool.map(__clients_prepare, clients)
    error.assertTrue(all(results), "Some HTTP clients failed on prepare stage!")

    results = pool.map(__clients_run, clients)

    parse_args = [(clients[i], results[i]) for i in range(len(clients))]
    pool.map(__clients_parse_output, parse_args)
    pool.map(__clients_cleanup, clients)


def clients_parallel_load(client, count=None):
    """Spawn @count processes without parsing output. Just make high load.
    Python is too slow to spawn multiple (>100) processes.
    """
    if count is None:
        count = min(int(tf_cfg.cfg.get("General", "concurrent_connections")), 1000)
    tf_cfg.dbg(3, ("\tRunning %d HTTP clients on %s" % (count, remote.client.host)))
    error.assertTrue(client.prepare())
    cmd = "seq %d | xargs -Iz -P1000 %s -q" % (count, client.cmd)

    pool = multiprocessing.Pool(2)
    results = pool.map(remote.client.run_cmd, [client.cmd, cmd])

    stdout, stderr = results[0]
    client.parse_out(stdout, stderr)
    client.cleanup()


# -------------------------------------------------------------------------------
# Tempesta
# -------------------------------------------------------------------------------
class Tempesta(stateful.Stateful):
    def __init__(self, vhost_auto=True):
        super().__init__()
        self.node = remote.tempesta
        self.workdir = self.node.workdir
        self.srcdir = tf_cfg.cfg.get("Tempesta", "srcdir")
        self.tmp_config_name = os.path.join(self.workdir, tf_cfg.cfg.get("Tempesta", "tmp_config"))
        self.config_name = os.path.join(self.workdir, tf_cfg.cfg.get("Tempesta", "config"))
        self.config = tempesta.Config(vhost_auto=vhost_auto)
        self.stats = tempesta.Stats()
        self.host = tf_cfg.cfg.get("Tempesta", "hostname")
        self.stop_procedures = [self.stop_tempesta, self.remove_config]
        self.check_config = True

    def run_start(self):
        tf_cfg.dbg(3, "\tStarting TempestaFW on %s" % self.host)
        self.stats.clear()
        self._do_run(f"{self.srcdir}/scripts/tempesta.sh --start")

    def reload(self):
        """Live reconfiguration"""
        tf_cfg.dbg(3, "\tReconfiguring TempestaFW on %s" % self.host)
        self._do_run(f"{self.srcdir}/scripts/tempesta.sh --reload")

    def _do_run(self, cmd):
        cfg_content = self.config.get_config()

        tf_cfg.dbg(4, f"\tTempesta config content:\n{cfg_content}")

        if self.check_config:
            assert cfg_content, "Tempesta config is empty."

        self.node.copy_file(self.config_name, cfg_content)
        env = {"TFW_CFG_PATH": self.config_name, "TFW_CFG_TMPL": self.tmp_config_name}
        if tf_cfg.cfg.get("Tempesta", "interfaces"):
            env.update(
                {"TFW_DEV": tf_cfg.cfg.get("Tempesta", "interfaces")},
            )
        self.node.run_cmd(cmd, timeout=30, env=env)

    def stop_tempesta(self):
        tf_cfg.dbg(3, "\tStopping TempestaFW on %s" % self.host)
        cmd = "%s/scripts/tempesta.sh --stop" % self.srcdir
        self.node.run_cmd(cmd, timeout=30)

    def remove_config(self):
        self.node.remove_file(self.config_name)
        self.node.remove_file(self.tmp_config_name)

    def get_stats(self):
        cmd = "cat /proc/tempesta/perfstat"
        stdout, _ = self.node.run_cmd(cmd)
        self.stats.parse(stdout)

    def get_server_stats(self, path):
        cmd = "cat /proc/tempesta/servers/%s" % (path)
        return self.node.run_cmd(cmd)


class TempestaFI(Tempesta):
    """Tempesta class for testing with fault injection."""

    def __init__(self, stap_script, mod=False, mod_name="stap_tempesta", vhost_auto=True):
        Tempesta.__init__(self, vhost_auto=vhost_auto)
        self.stap = "".join([stap_script, ".stp"])

        self.stap_local = os.path.dirname(__file__) + "/../systemtap/" + self.stap
        self.stap_local = os.path.normpath(self.stap_local)

        self.module_stap = mod
        self.module_name = mod_name
        if self.module_stap:
            self.stap_msg = "Cannot %s stap %s Tempesta."
            self.modules_dir = "/lib/modules/$(uname -r)/custom/"
        else:
            self.stap_msg = "Cannot %s stap %s kernel."
        self.stop_procedures = [
            self.letout,
            self.letout_finish,
            self.stop_tempesta,
            self.remove_config,
        ]

    def inject_prepare(self):
        if self.module_stap:
            self.node.run_cmd("mkdir %s" % self.modules_dir)
            cmd = 'find %s/ -name "*.ko" | xargs cp -t %s'
            self.node.run_cmd(cmd % (self.srcdir, self.modules_dir))
            local = open(self.stap_local, "r")
            content = local.read()
            local.close()
            self.node.copy_file(self.stap, content)

    def inject(self):
        cmd = "stap -g -m %s -F %s/%s" % (self.module_name, self.workdir, self.stap)

        tf_cfg.dbg(3, "\tstap cmd: %s" % cmd)
        self.node.run_cmd(cmd, timeout=30)

    def letout(self):
        cmd = "rmmod %s" % self.module_name
        self.node.run_cmd(cmd, timeout=30)
        self.node.remove_file("".join([self.module_name, ".ko"]))

    def letout_finish(self):
        if self.module_stap:
            self.node.run_cmd("rm -r %s" % self.modules_dir)

    def run_start(self):
        Tempesta.run_start(self)
        self.inject_prepare()
        self.inject()


# -------------------------------------------------------------------------------
# Server
# -------------------------------------------------------------------------------


class Nginx(stateful.Stateful):
    def __init__(self, listen_port, workers=1):
        super().__init__()
        self.node = remote.server
        self.workdir = tf_cfg.cfg.get("Server", "workdir")
        self.ip = tf_cfg.cfg.get("Server", "ip")
        self.config = nginx.Config(self.workdir, listen_port, workers)
        self.clear_stats()
        # Configure number of connections used by TempestaFW.
        self.conns_n = tempesta.server_conns_default()
        self.active_conns = 0
        self.requests = 0
        self.stop_procedures = [self.stop_nginx, self.remove_config]

    def get_name(self):
        return ":".join([self.ip, str(self.config.port)])

    def run_start(self):
        tf_cfg.dbg(3, "\tStarting Nginx on %s" % self.get_name())
        self.clear_stats()
        # Copy nginx config to working directory on 'server' host.
        self.config.update_config()
        self.node.copy_file(self.config.config_name, self.config.config)
        # Nginx forks on start, no background threads needed,
        # but it holds stderr open after demonisation.
        config_file = os.path.join(self.workdir, self.config.config_name)
        cmd = " ".join([tf_cfg.cfg.get("Server", "nginx"), "-c", config_file])
<<<<<<< HEAD
        self.node.run_cmd(
            cmd, err_msg=(self.err_msg % ("start", self.get_name()))
        )
=======
        self.node.run_cmd(cmd)
>>>>>>> 8676fefc

    def stop_nginx(self):
        tf_cfg.dbg(3, "\tStopping Nginx on %s" % self.get_name())
        pid_file = os.path.join(self.workdir, self.config.pidfile_name)
        cmd = " && ".join(
            [
                "[ -e '%s' ]" % pid_file,
                "pid=$(cat %s)" % pid_file,
                "kill -s TERM $pid",
                "while [ -e '/proc/$pid' ]; do sleep 1; done",
            ]
        )
<<<<<<< HEAD
        self.node.run_cmd(
            cmd, err_msg=(self.err_msg % ("stop", self.get_name()))
        )
=======
        self.node.run_cmd(cmd)
>>>>>>> 8676fefc

    def remove_config(self):
        tf_cfg.dbg(3, "\tRemoving Nginx config for %s" % self.get_name())
        config_file = os.path.join(self.workdir, self.config.config_name)
        self.node.remove_file(config_file)

    def get_stats(self):
        """Nginx doesn't have counters for every virtual host. Spawn separate
        instances instead
        """
        self.stats_ask_times += 1
        # In default tests configuration Nginx status available on
        # `nginx_status` page.
        uri = "http://%s:%d/nginx_status" % (self.node.host, self.config.port)
        cmd = "curl %s" % uri
        out, _ = remote.client.run_cmd(cmd)
        m = re.search(
            r"Active connections: (\d+) \n" r"server accepts handled requests\n \d+ \d+ (\d+)",
            out.decode(),
        )
        if m:
            # Current request increments active connections for nginx.
            self.active_conns = int(m.group(1)) - 1
            # Get rid of stats requests influence to statistics.
            self.requests = int(m.group(2)) - self.stats_ask_times

    def clear_stats(self):
        self.active_conns = 0
        self.requests = 0
        self.stats_ask_times = 0


# -------------------------------------------------------------------------------
# Server helpers
# -------------------------------------------------------------------------------


def servers_start(servers):
    for server in servers:
        try:
            server.start()
        except Exception as e:
            tf_cfg.dbg(1, "Problem starting server: %s" % e)
            raise e


def servers_force_stop(servers):
    for server in servers:
        try:
            server.force_stop()
        except Exception as e:
            tf_cfg.dbg(1, "Problem stopping server: %s" % e)


def servers_stop(servers):
    for server in servers:
        try:
            server.stop()
        except Exception as e:
            tf_cfg.dbg(1, "Problem stopping server: %s" % e)


def servers_get_stats(servers):
    for server in servers:
        try:
            server.get_stats()
        except Exception as e:
            tf_cfg.dbg(1, "Problem getting stats from server: %s" % e)
            raise e


# vim: tabstop=8 expandtab shiftwidth=4 softtabstop=4<|MERGE_RESOLUTION|>--- conflicted
+++ resolved
@@ -456,13 +456,7 @@
         # but it holds stderr open after demonisation.
         config_file = os.path.join(self.workdir, self.config.config_name)
         cmd = " ".join([tf_cfg.cfg.get("Server", "nginx"), "-c", config_file])
-<<<<<<< HEAD
-        self.node.run_cmd(
-            cmd, err_msg=(self.err_msg % ("start", self.get_name()))
-        )
-=======
         self.node.run_cmd(cmd)
->>>>>>> 8676fefc
 
     def stop_nginx(self):
         tf_cfg.dbg(3, "\tStopping Nginx on %s" % self.get_name())
@@ -475,13 +469,7 @@
                 "while [ -e '/proc/$pid' ]; do sleep 1; done",
             ]
         )
-<<<<<<< HEAD
-        self.node.run_cmd(
-            cmd, err_msg=(self.err_msg % ("stop", self.get_name()))
-        )
-=======
         self.node.run_cmd(cmd)
->>>>>>> 8676fefc
 
     def remove_config(self):
         tf_cfg.dbg(3, "\tRemoving Nginx config for %s" % self.get_name())
