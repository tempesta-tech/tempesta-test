--- conflicted
+++ resolved
@@ -1,11 +1,11 @@
 from __future__ import print_function
 
-import sys  # for sys.exc_info
+import sys
 from dataclasses import dataclass
-from typing import Any, Optional, Union
+from typing import Any, Union
 
 __author__ = "Tempesta Technologies, Inc."
-__copyright__ = "Copyright (C) 2017 Tempesta Technologies, Inc."
+__copyright__ = "Copyright (C) 2024 Tempesta Technologies, Inc."
 __license__ = "GPL2"
 
 from typing import Optional
@@ -58,7 +58,6 @@
         )
 
 
-<<<<<<< HEAD
 class BaseCmdException(Exception):
     """Base class to cmd-like exceptions,"""
 
@@ -93,7 +92,8 @@
 
 class CommandExecutionException(BaseCmdException):
     """If something happened during a command execution."""
-=======
+
+
 @dataclass
 class TestConditionsAreNotCompleted(Error):
     test_name: str
@@ -103,7 +103,6 @@
         return f"The conditions for '{self.test_name}' are not completed." + (
             f" Attempts - {self.attempts}" if self.attempts else ""
         )
->>>>>>> b24b79f4
 
 
 def assertFalse(expression, msg=""):
