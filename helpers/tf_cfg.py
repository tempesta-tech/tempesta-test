""" Test framework configuration options.
"""

from __future__ import print_function, unicode_literals

import configparser
import os
import sys

__author__ = "Tempesta Technologies, Inc."
__copyright__ = "Copyright (C) 2017-2024 Tempesta Technologies, Inc."
__license__ = "GPL2"

import logging
from typing import Union

from rich import pretty
from rich.logging import RichHandler

<<<<<<< HEAD
logger = logging.getLogger()
=======
LOGGER = logging.getLogger(__name__)
>>>>>>> e3d0bcb9


# we are adding custom levels to have initial 7 levels
# we may add custom methods to log class to have possibilities to cal custom method as default ones as `logger.debug`
TRACE = 5
FATAL = 60
logging.addLevelName(TRACE, "TRACE")
logging.addLevelName(FATAL, "FATAL")


log_levels = {
    0: FATAL,
    1: logging.CRITICAL,
    2: logging.ERROR,
    3: logging.WARNING,
    4: logging.INFO,
    5: logging.DEBUG,
    6: TRACE,
}


def bring_log_level(initial_lvl: Union[int, str]) -> int:
    """
    Bring log level to correct one for logging module based on initial one.

    Args:
        initial_lvl (Union[int, str]): old log level representation

    Returns:
        (int): leg level for logging module
    """
    return log_levels.get(int(initial_lvl), logging.DEBUG)


class ConfigError(Exception):
    def __init__(self, msg):
        Exception.__init__(self, "Test configuration error: %s" % msg)


class TestFrameworkCfg(object):

    logger = LOGGER

    kvs = {}

    cfg_file = os.path.relpath(os.path.join(os.path.dirname(__file__), "..", "tests_config.ini"))

    def __init__(self, filename=None):
        if filename:
            self.cfg_file = filename
        self.defaults()
        self.cfg_err = None
        try:
            self.config.read(self.cfg_file)
            self.__fill_kvs()
        except:
            self.cfg_err = sys.exc_info()

        self.configure_logger()

    def __fill_kvs(self):
        for section in ["General", "Client", "Tempesta", "Server"]:
            cfg = self.config[section]
            for key in cfg.keys():
                id = "_".join([section.lower(), key])
                self.kvs[id] = cfg[key]

    def defaults(self):
        self.config = configparser.ConfigParser()
        self.config.read_dict(
            {
                "General": {
                    "ip": "127.0.0.1",
                    "ipv6": "::1",
                    "verbose": "0",
                    "workdir": "/tmp/host",
                    "duration": "10",
                    "concurrent_connections": "10",
                    "log_file": "tests_log.log",
                    "stress_threads": "2",
                    "stress_large_content_length": "65536",
                    "stress_requests_count": "100",
                    "stress_mtu": "1500",
                    "long_body_size": "500",
                    "memory_leak_threshold": "65536",
                },
                "Client": {
                    "ip": "127.0.0.2",
                    "ipv6": "::1",
                    "hostname": "localhost",
                    "ab": "ab",
                    "wrk": "wrk",
                    "h2load": "h2load",
                    "tls-perf": "tls-perf",
                    "workdir": "/tmp/client",
                    "unavaliable_timeout": "300",
                },
                "Tempesta": {
                    "ip": "127.0.0.1",
                    "ipv6": "::1",
                    "hostname": "localhost",
                    "user": "root",
                    "port": "22",
                    "srcdir": "/root/tempesta",
                    "workdir": "/tmp/tempesta",
                    "config": "tempesta.conf",
                    "tmp_config": "tempesta_tmp.conf",
                    "unavaliable_timeout": "300",
                    "interfaces": "",
                },
                "Server": {
                    "ip": "127.0.0.3",
                    "ipv6": "::1",
                    "hostname": "localhost",
                    "user": "root",
                    "port": "22",
                    "nginx": "nginx",
                    "workdir": "/tmp/nginx",
                    "resources": "/var/www/html/",
                    "aliases_interface": "eth0",
                    "aliases_base_ip": "192.168.10.1",
                    "max_workers": "16",
                    "keepalive_timeout": "60",
                    "keepalive_requests": "100",
                    "unavaliable_timeout": "300",
                    "lxc_container_name": "tempesta-site-stage",
                    "website_user": "",
                    "website_password": "",
                },
            }
        )

    def set_v_level(self, level):
        assert isinstance(level, int) or isinstance(level, str) and level.isdigit()
        self.config["General"]["Verbose"] = str(level)
        self.logger.level = bring_log_level(level)

    def set_duration(self, val):
        try:
            int(val)
        except ValueError:
            return False
        self.config["General"]["Duration"] = val
        return True

    def get(self, section, opt) -> str:
        return self.config[section][opt]

    def set_option(self, section: str, opt: str, value: str) -> None:
        self.config[section][opt] = value

    def get_binary(self, section, binary):
        if self.config.has_option(section, binary):
            return self.config[section][binary]
        return binary

    def save_defaults(self):
        self.defaults()
        with open(self.cfg_file, "w") as configfile:
            self.config.write(configfile)
        print("Default configuration saved to %s" % self.cfg_file)

    def check(self):
        if self.cfg_err is not None:
            msg = 'unable to read "%s" (%s: %s)' % (
                self.cfg_file,
                self.cfg_err[0].__name__,
                self.cfg_err[1],
            )
            raise ConfigError(msg).with_traceback(self.cfg_err[2])

        # normalize paths
        normalize = [
            ("Client", "workdir"),
            ("Tempesta", "workdir"),
            ("Tempesta", "srcdir"),
            ("Server", "workdir"),
        ]
        for item in normalize:
            self.config[item[0]][item[1]] = os.path.normpath(self.config[item[0]][item[1]])

        # TODO: check configuration options
        client_hostname = self.config["Client"]["hostname"]
        if client_hostname != "localhost":
            msg = 'running clients on a remote host "%s" is not supported' % client_hostname
            raise ConfigError(msg)

    def configure_logger(self):
        """Configure a logger."""
        pretty.install()

        date_format = "%y-%m-%d %H:%M:%S"
        file_handler = logging.FileHandler(self.get("General", "log_file"))
        file_handler.setFormatter(
            logging.Formatter(
                fmt="%(asctime)s.%(msecs)03d | %(levelname)s | %(message)s", datefmt=date_format
            )
        )
        stream_handler = RichHandler()
        stream_handler.setFormatter(
            logging.Formatter(fmt=" | %(message)s", datefmt=date_format + ".%f")
        )
        self.logger.addHandler(file_handler)
        self.logger.addHandler(stream_handler)

        # set default logging level as in config file,
        # otherwise a correct log level sets up during initialisation of cmd arguments after config is initialised.
        # default level for logging module is Warning
        self.logger.setLevel(
            bring_log_level(
                self.get("General", "verbose"),
            ),
        )


def debug() -> bool:
    return int(cfg.get("General", "Verbose")) >= 3


def v_level():
    return int(cfg.get("General", "Verbose"))


def dbg(level: int, msg: str, *args, **kwargs) -> None:
    LOGGER.log(
        bring_log_level(level),
        msg,
        *args,
        **kwargs,
    )


def log_dmesg(node, msg) -> None:
    """Forward a message to kernel log at given node."""
    try:
        node.run_cmd('echo "%s" > /dev/kmsg' % msg)
    except Exception as e:
        dbg(2, "Can not access node %s: %s" % (node.type, str(e)))


cfg = TestFrameworkCfg()

# vim: tabstop=8 expandtab shiftwidth=4 softtabstop=4


def populate_properties(user_properties):
    gen_properties = cfg.kvs.copy()
    user_properties.update(gen_properties)<|MERGE_RESOLUTION|>--- conflicted
+++ resolved
@@ -17,11 +17,8 @@
 from rich import pretty
 from rich.logging import RichHandler
 
-<<<<<<< HEAD
-logger = logging.getLogger()
-=======
+
 LOGGER = logging.getLogger(__name__)
->>>>>>> e3d0bcb9
 
 
 # we are adding custom levels to have initial 7 levels
