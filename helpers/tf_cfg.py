--- conflicted
+++ resolved
@@ -66,7 +66,6 @@
     cfg_file = os.path.relpath(os.path.join(os.path.dirname(__file__), "..", "tests_config.ini"))
 
     def __init__(self, filename=None):
-        self._net_devices = ""
         if filename:
             self.cfg_file = filename
         self.defaults()
@@ -234,57 +233,6 @@
             ),
         )
 
-<<<<<<< HEAD
-    @property
-    def net_devices(self) -> str:
-        """
-        Getter to return all filtered networking devices.
-
-        They may be used as list of devices for env TFW_DEV that is being used by `tempesta.sh` script to
-        filter out excessive interfaces.
-
-        Empty value is considered as `all interfaces in use`.
-
-        Returns:
-            (str): all filtered networking devices
-        """
-        return self._net_devices
-
-    @net_devices.setter
-    def net_devices(self, tfw_dev: str):
-        """
-        Setter to merge all networking devices mentioned in config(s).
-
-        They may be used as list of devices for env TFW_DEV that is being used by `tempesta.sh` script to
-        filter out excessive interfaces.
-
-        To determine all devices we may parse Tempesta FW config file, but it may not contain any.
-        To do so, we created an optional config parameter `Tempesta.interfaces`, if it was not presented or empty,
-        we use all interfaces, otherwise, we use mentioned interfaces + interface from `Server.aliases_interface`
-        """
-        if tfw_dev:
-            tfw_dev = "{0} {1}".format(
-                tfw_dev,
-                self.get("Server", "aliases_interface"),
-            )
-
-            # removing possible duplicates
-            tfw_dev = " ".join(
-                set(
-                    tfw_dev.split(),
-                ),
-            )
-            self.logger.debug(
-                "Networking devices are limited for tests, using: `{0}`".format(tfw_dev)
-            )
-
-            self._net_devices = tfw_dev
-
-        else:
-            self.logger.debug("Networking devices are not limited, using all of them.")
-
-=======
->>>>>>> e012460a
 
 def debug() -> bool:
     return int(cfg.get("General", "Verbose")) >= 3
