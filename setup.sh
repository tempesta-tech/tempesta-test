--- conflicted
+++ resolved
@@ -1,10 +1,6 @@
 #! /bin/sh
 
-<<<<<<< HEAD
-apt install python3-pip nginx libnginx-mod-http-echo net-tools libssl-dev libnghttp2-dev autoconf unzip -y
-=======
-apt install python3-pip nginx libnginx-mod-http-echo net-tools libssl-dev apache2-utils unzip -y
->>>>>>> b2fc4c9e
+apt install python3-pip nginx libnginx-mod-http-echo net-tools libssl-dev apache2-utils libnghttp2-dev autoconf unzip -y
 
 python3 -m pip install -r requirements.txt
 
