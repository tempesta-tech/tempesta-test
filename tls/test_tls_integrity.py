--- conflicted
+++ resolved
@@ -87,7 +87,6 @@
         finally:
             sysnet.change_mtu(node, dev, mtu)
 
-<<<<<<< HEAD
     def get_tso_state(self, dev):
         cmd = f"ethtool --show-features {dev} | grep tcp-segmentation-offload"
         out = remote.client.run_cmd(cmd)
@@ -106,10 +105,6 @@
 
     def tcp_flow_check(self, resp_len, mtu=1500):
         """ Check how Tempesta generates TCP segments for TLS records. """
-=======
-    def tcp_flow_check(self, resp_len):
-        """Check how Tempesta generates TCP segments for TLS records."""
->>>>>>> c0c90e75
         # Run the sniffer first to let it start in separate thread.
         sniffer = analyzer.AnalyzerTCPSegmentation(
             remote.tempesta, "Tempesta", timeout=3, ports=(443, 8000)
