--- conflicted
+++ resolved
@@ -4,14 +4,7 @@
 
 from framework import tester
 from framework.x509 import CertGenerator
-<<<<<<< HEAD
 from helpers import remote, tf_cfg, util, dmesg
-from .handshake import *
-# from .handshake_old import *
-=======
-from helpers import dmesg, remote, tf_cfg, util
->>>>>>> 7bf32d35
-
 from .handshake import *
 
 __author__ = "Tempesta Technologies, Inc."
@@ -80,7 +73,6 @@
         self.start_all()
 
         hs = TlsHandshake()
-<<<<<<< HEAD
         # hs.sni = 'isocpp.org'
         # hs.server = '198.199.109.141'
         hs.ticket_data = ''
@@ -93,23 +85,8 @@
         del(hs)
         # # A new connection with the same ticket will receive abbreviated
         # # handshake
-=======
-        hs.ticket_data = ""
-        res = hs.do_12()
-        ticket = getattr(hs.sock.tls_ctx, "ticket", None)
-        master_secret = getattr(hs.sock.tls_ctx, "master_secret", None)
-        self.assertTrue(res, "Wrong handshake result: %s" % res)
-        self.assertIsNotNone(
-            ticket, "Ticket value is empty, no NewSessionTicket message " "was found"
-        )
-        self.assertIsNotNone(master_secret, "Can't read master secret")
-        if not ticket:
-            return
-        self.assertEqual(len(ticket.ticket), 168)
->>>>>>> 7bf32d35
 
         hs_abb = TlsHandshake()
-<<<<<<< HEAD
         # hs_abb.sni = 'isocpp.org'
         # hs_abb.server = '198.199.109.141'
         hs_abb.ticket_data = ticket
@@ -119,15 +96,6 @@
         # self.assertNotEqual(ticket, None,
         #                     'Ticket value is empty, no NewSessionTicket message '
         #                     'was found')
-=======
-        hs_abb.set_ticket_data(ticket)
-        res = hs_abb.do_12_resume(master_secret, ticket)
-        ticket = getattr(hs_abb.sock.tls_ctx, "ticket", None)
-        self.assertTrue(res, "Wrong handshake result: %s" % res)
-        self.assertNotEqual(
-            ticket, None, "Ticket value is empty, no NewSessionTicket message " "was found"
-        )
->>>>>>> 7bf32d35
 
     def test_invalid_ticket(self):
         """Session ticket extension has invalid value, Tempesta rejects the
