--- conflicted
+++ resolved
@@ -127,37 +127,19 @@
         """
         self.start_all()
         hs12 = TlsHandshake()
-<<<<<<< HEAD
         hs12.sni = "bad.server.name"
         hs12.do_12()
         self.oops_ignore = ['WARNING']
         self.assertEqual(hs12.hs.state.state, 'TLSALERT_RECIEVED')
         self.assertEqual(self.oops.warn_count("requested unknown server name '.server.name'"), 1,
                          "Bad SNI isn't logged")
-=======
-        hs12.sni = ["bad.server.name"]
-        hs12.host = "tempesta-tech.com"
-        # Tempesta must send a TLS alerts raising TLSProtocolError exception.
-        with self.assertRaises(tls.TLSProtocolError):
-            hs12.do_12()
-        self.assertEqual(self.oops.warn_count("bad.server.name"), 1, "Bad SNI isn't logged")
->>>>>>> 7bf32d35
 
     @dmesg.unlimited_rate_on_tempesta_node
     def test_bad_sign_algs(self):
         self.start_all()
         hs12 = TlsHandshake()
         # Generate bad extension mismatching length and actual data.
-<<<<<<< HEAD
         hs12.ext_sa = TLS_Ext_SignatureAlgorithms(sig_algs=[0x0201, 0x0401, 0x0501, 0x0601, 0x0403],len=11)
-=======
-        hs12.sign_algs = [
-            tls.TLSExtension()
-            / tls.TLSExtSignatureAlgorithms(
-                algs=[0x0201, 0x0401, 0x0501, 0x0601, 0x0403], length=11
-            )
-        ]
->>>>>>> 7bf32d35
         # Tempesta must send a TLS alerts raising TLSProtocolError exception.
         hs12.do_12()
         self.oops_ignore = ['WARNING']
@@ -169,14 +151,6 @@
     def test_bad_elliptic_curves(self):
         self.start_all()
         hs12 = TlsHandshake()
-<<<<<<< HEAD
-=======
-        # Generate bit longer data than Tempesta accepts (TTLS_ECP_DP_MAX = 12).
-        hs12.elliptic_curves = [
-            tls.TLSExtension()
-            / tls.TLSExtEllipticCurves(named_group_list=list(range(13)), length=26)
-        ]
->>>>>>> 7bf32d35
         # Tempesta must send a TLS alerts raising TLSProtocolError exception.
         hs12.ext_ec = TLS_Ext_SupportedEllipticCurves(groups=['sect163k1'])
         hs12.do_12()
@@ -189,11 +163,8 @@
     def test_bad_renegotiation_info(self):
         self.start_all()
         hs12 = TlsHandshake()
-<<<<<<< HEAD
+
         hs12.renegotiation_info = TLS_Ext_RenegotiationInfo(renegotiated_connection="foo", type=65281)
-=======
-        hs12.renegotiation_info = [tls.TLSExtension() / tls.TLSExtRenegotiationInfo(data="foo")]
->>>>>>> 7bf32d35
         # Tempesta must send a TLS alerts raising TLSProtocolError exception.
         hs12.do_12()
         self.oops_ignore = ['WARNING']
@@ -206,7 +177,6 @@
     def test_alert(self):
         self.start_all()
         tls_conn = TlsHandshake()
-<<<<<<< HEAD
         tls_conn.send_data = [TLSAlert(level=1, descr=10), TLSApplicationData(data="GET / HTTP/1.1\r\nHost: tempesta-tech.com\r\n\r\n")]
         self.assertTrue(tls_conn.do_12(), "Can not connect to Tempesta")
         self.assertTrue(len(tls_conn.hs.server_data)==1, "Wrong request 1 result: %s" % tls_conn.hs.server_data)
@@ -221,29 +191,11 @@
         tls_conn.send_data = [TLSAlert(level=2, descr=10), TLSApplicationData(data="GET / HTTP/1.1\r\nHost: tempesta-tech.com\r\n\r\n")]
         tls_conn.do_12()
         self.assertTrue(len(tls_conn.hs.server_data)==0, "Request processed on closed socket")
-=======
-        with tls_conn.socket_ctx():
-            self.assertTrue(tls_conn._do_12_hs(), "Can not connect to Tempesta")
-            tls_conn.send_12_alert(
-                tls.TLSAlertLevel.WARNING, tls.TLSAlertDescription.UNEXPECTED_MESSAGE
-            )
-            res = tls_conn._do_12_req()
-            self.assertTrue(res, "Wrong request 1 result: %s" % res)
-            # Unknown alerts are just ignored.
-            tls_conn.send_12_alert(22, 77)
-            res = tls_conn._do_12_req()
-            self.assertTrue(res, "Wrong request 2 result: %s" % res)
-            tls_conn.send_12_alert(
-                tls.TLSAlertLevel.FATAL, tls.TLSAlertDescription.UNEXPECTED_MESSAGE
-            )
-            res = tls_conn._do_12_req()
-            self.assertFalse(res, "Request processed on closed socket")
->>>>>>> 7bf32d35
+
 
     def test_close_notify(self):
         self.start_all()
         tls_conn = TlsHandshake()
-<<<<<<< HEAD
         tls_conn.send_data = [TLSApplicationData(data="GET / HTTP/1.1\r\nHost: tempesta-tech.com\r\n\r\n"), TLSAlert(level=1, descr=0), TLSApplicationData(data="GET / HTTP/1.1\r\nHost: tempesta-tech.com\r\n\r\n")]
         self.assertTrue(tls_conn.do_12(), "Can not connect to Tempesta")
         self.assertTrue(len(tls_conn.hs.server_data)==2, "Wrong request result: %s" % tls_conn.hs.server_data)
@@ -251,20 +203,6 @@
         self.assertTrue(isinstance(alert, TLSAlert), "Wrong request result: %s" % tls_conn.hs.server_data)
         self.assertEqual(len(alert), 2)
         self.assertEqual(alert, TLSAlert(level=1, descr=0))
-=======
-        with tls_conn.socket_ctx():
-            self.assertTrue(tls_conn._do_12_hs(), "Can not connect to Tempesta")
-            res = tls_conn._do_12_req()
-            self.assertTrue(res, "Wrong request result: %s" % res)
-            tls_conn.send_12_alert(tls.TLSAlertLevel.WARNING, tls.TLSAlertDescription.CLOSE_NOTIFY)
-            resp = tls_conn.sock.recvall(timeout=tls_conn.io_to)
-            self.assertTrue(resp.haslayer(tls.TLSAlert))
-            if resp.haslayer(tls.TLSAlert):
-                alert = resp[tls.TLSAlert]
-                self.assertEqual(len(alert), 2)
-                self.assertEqual(alert.level, tls.TLSAlertLevel.WARNING)
-                self.assertEqual(alert.description, tls.TLSAlertDescription.CLOSE_NOTIFY)
->>>>>>> 7bf32d35
 
     @util.profiled
     def test_fuzzing(self):
@@ -291,7 +229,6 @@
     def test_regression_1(self):
         """Application data records before ClientFinished."""
         self.start_all()
-<<<<<<< HEAD
         
         class _ModifiedTLSClientAutomaton(ModifiedTLSClientAutomaton):
             self.host = 'tempesta-tech.com'
@@ -307,32 +244,6 @@
                 self.add_record()
                 self.add_msg(TLSFinished())
                 raise self.ADDED_CLIENTFINISHED()
-=======
-        conn = TlsHandshake()
-        conn.conn_estab()
-        c_h = tls.TLSClientHello(
-            gmt_unix_time=0x22222222,
-            random_bytes="\x11" * 28,
-            cipher_suites=[tls.TLSCipherSuite.ECDHE_ECDSA_WITH_AES_128_GCM_SHA256],
-            compression_methods=[tls.TLSCompressionMethod.NULL],
-            extensions=[tls.TLSExtension() / tls.TLSExtECPointsFormat()] + conn.extra_extensions(),
-        )
-        msg1 = tls.TLSRecord(version="TLS_1_2") / tls.TLSHandshakes(
-            handshakes=[tls.TLSHandshake() / c_h]
-        )
-        resp = conn.send_recv(msg1)
-        self.assertTrue(resp.haslayer(tls.TLSCertificate))
-
-        cke_h = tls.TLSHandshakes(
-            handshakes=[tls.TLSHandshake() / conn.sock.tls_ctx.get_client_kex_data(val=0xDEADBABE)]
-        )
-        msg2 = tls.TLSRecord(version="TLS_1_2") / cke_h
-        msg3 = tls.TLSRecord(version="TLS_1_2") / tls.TLSChangeCipherSpec()
-
-        conn.sock.sendall(tls.TLS.from_records([msg2, msg3]))
-        # An application data record before Client Finished message.
-        conn.send_recv(tls.TLSPlaintext(data="x" * 1000))
->>>>>>> 7bf32d35
 
         conn = TlsHandshake()
         res = conn.do_12(automaton=_ModifiedTLSClientAutomaton)
@@ -387,7 +298,6 @@
 
         # example.com => internal error
         hs = TlsHandshake()
-<<<<<<< HEAD
         hs.sni = 'example.com'
         hs.do_12()
         self.assertEqual(hs.hs.state.state, 'TLSALERT_RECIEVED')
@@ -399,19 +309,6 @@
         self.assertEqual(hs.hs.state.state, 'TLSALERT_RECIEVED')
         self.assertEqual(self.oops.warn_count("requested misconfigured vhost"), 2,
                          "Bad SNI isn't logged")
-=======
-        hs.sni = ["example.com"]
-        with self.assertRaises(tls.TLSProtocolError):
-            hs.do_12()
-        # empty sni => internal error
-        hs = TlsHandshake()
-        hs.sni = []
-        with self.assertRaises(tls.TLSProtocolError):
-            hs.do_12()
-        self.assertEqual(
-            self.oops.warn_count("requested misconfigured vhost"), 2, "Bad SNI isn't logged"
-        )
->>>>>>> 7bf32d35
 
 
 class TlsVhostHandshakeTest(tester.TempestaTest):
@@ -496,38 +393,20 @@
         vhs.send_data = [TLSApplicationData(data=f"GET / HTTP/1.1\r\nHost: {vhs.sni}\r\n\r\n")]
         res = vhs.do_12()
         self.assertTrue(res, "Bad handshake with vhost1: %s" % res)
-<<<<<<< HEAD
         self.assertTrue(vhs.hs.server_data[0].data.decode().endswith("be1"),
                         "Bad response from vhost1: [%s]" % vhs.hs.server_data[0].data.decode())
         self.assertTrue(x509_check_cn(vhs.hs.server_cert[0], "vhost1.net"),
                         "Wrong certificate received for vhost1")
-=======
-        self.assertTrue(
-            vhs.http_resp.decode().endswith("be1"), "Bad response from vhost1: [%s]" % vhs.http_resp
-        )
-        self.assertTrue(
-            x509_check_cn(vhs.cert, "vhost1.net"), "Wrong certificate received for vhost1"
-        )
->>>>>>> 7bf32d35
 
         vhs = TlsHandshake()
         vhs.sni = "vhost2.net"
         vhs.send_data = [TLSApplicationData(data=f"GET / HTTP/1.1\r\nHost: {vhs.sni}\r\n\r\n")]
         res = vhs.do_12()
         self.assertTrue(res, "Bad handshake with vhost2: %s" % res)
-<<<<<<< HEAD
         self.assertTrue(vhs.hs.server_data[0].data.decode().endswith("be2"),
                         "Bad response from vhost2: [%s]" % vhs.hs.server_data[0].data.decode())
         self.assertTrue(x509_check_cn(vhs.hs.server_cert[0], "vhost2.net"),
                         "Wrong certificate received for vhost2")
-=======
-        self.assertTrue(
-            vhs.http_resp.decode().endswith("be2"), "Bad response from vhost2: [%s]" % vhs.http_resp
-        )
-        self.assertTrue(
-            x509_check_cn(vhs.cert, "vhost2.net"), "Wrong certificate received for vhost2"
-        )
->>>>>>> 7bf32d35
 
     @dmesg.unlimited_rate_on_tempesta_node
     def test_empty_sni_default(self):
@@ -542,40 +421,22 @@
         vhs.send_data = [TLSApplicationData(data=f"GET / HTTP/1.1\r\nHost: vhost1.net\r\n\r\n")]
         res = vhs.do_12()
         self.assertTrue(res, "Bad handshake: %s" % res)
-<<<<<<< HEAD
         resp = vhs.hs.server_data[0].data.decode("utf-8")
         self.assertTrue(resp.endswith("be1"),
                         "Bad response from vhost1: [%s]" % resp)
         self.assertTrue(x509_check_cn(vhs.hs.server_cert[0], "vhost1.net"),
                         "Wrong certificate received for vhost1")
-=======
-        self.assertTrue(
-            vhs.http_resp.decode().endswith("be1"), "Bad response from vhost1: [%s]" % vhs.http_resp
-        )
-        self.assertTrue(
-            x509_check_cn(vhs.cert, "vhost1.net"), "Wrong certificate received for vhost1"
-        )
->>>>>>> 7bf32d35
 
         vhs = TlsHandshake()
         vhs.sni = ''
         vhs.host = "vhost2.net"
         res = vhs.do_12()
         self.assertTrue(res, "Bad handshake: %s" % res)
-<<<<<<< HEAD
         resp = vhs.hs.server_data[0].data.decode("utf-8")
         self.assertTrue(resp.endswith("be2"),
                         "Bad response from vhost2: [%s]" % resp)
         self.assertTrue(x509_check_cn(vhs.hs.server_cert[0], "vhost1.net"),
                         "Wrong certificate received for vhost1")
-=======
-        self.assertTrue(
-            vhs.http_resp.decode().endswith("be2"), "Bad response from vhost2: [%s]" % vhs.http_resp
-        )
-        self.assertTrue(
-            x509_check_cn(vhs.cert, "vhost1.net"), "Wrong certificate received for vhost1"
-        )
->>>>>>> 7bf32d35
 
     def test_bad_host(self):
         self.init()
