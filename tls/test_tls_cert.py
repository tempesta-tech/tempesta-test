--- conflicted
+++ resolved
@@ -394,15 +394,10 @@
                         "Cannot start Tempesta")
         # TlsHandshake proposes EC only cipher suite and it must successfully
         # request Tempesta.
-<<<<<<< HEAD
         res = self.get_tls_handshake().do_12()
-        self.assertTrue(res, "Wrong handshake result: %s" % res)
-=======
-        res = TlsHandshake().do_12()
         self.assertTrue(res, "Wrong handshake result: %s" % res)
         # Similarly it must fail on RSA-only vhost.
         hs = TlsHandshake()
         hs.sni = ['example.com']
         with self.assertRaises(tls.TLSProtocolError):
-            hs.do_12()
->>>>>>> 53bb4256
+            hs.do_12()