--- conflicted
+++ resolved
@@ -38,29 +38,6 @@
             "reason" : "Read errors"
         },
         {
-<<<<<<< HEAD
-=======
-            "name" : "long_body.test_long_response.ResponseTest1M",
-            "reason" : "Disabled by issue #1659"
-        },
-        {
-            "name" : "long_body.test_long_response.ResponseTest1k",
-            "reason" : "Disabled by issue #1659"
-        },
-        {
-            "name" : "long_body.test_long_request.RequestTest1M",
-            "reason" : "Disabled by issue #1659"
-        },
-        {
-            "name" : "long_body.test_long_request.RequestTest1k",
-            "reason" : "Disabled by issue #1659"
-        },
-        {
-            "name" : "long_body.test_response_wrong_length.ResponseMissingEmptyBodyLength",
-            "reason" : "Depricated by merging #1418"
-        },
-        {
->>>>>>> cc6749b0
             "name" : "mixed_requests.test_mixed.MixedRequests.test_trace",
             "reason" : "Too many 502, sometimes no good answers at all"
         },
@@ -461,7 +438,6 @@
             "reason": "Does not work, issue 1396"
         },
         {
-<<<<<<< HEAD
             "name": "t_long_body.test_long_response.LongBodyInResponse",
             "reason": "Disable by issue #1703"
         },
@@ -469,7 +445,6 @@
             "name": "t_long_body.test_long_request.LongBodyInRequest.test_h2",
             "reason": "Disable by issue #1714"
         }
-=======
             "name" : "selftests.test_framework.ExampleTest.test_curl",
             "reason": "Disable by issue #308"
         },
@@ -513,7 +488,5 @@
             "name" : "t_stress.test_wordpress.H2WordpressStress",
             "reason": "Disable by issue #1703 - can cause kernel panic"
         }
-
->>>>>>> cc6749b0
     ]
 }