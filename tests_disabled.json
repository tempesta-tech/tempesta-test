{
    "disable" : true,
    "disabled" : [
        {
            "name" : "regression.test_stress_pipeline.PipelineFaultInjection",
            "reason" : "Problems with stap, see tempesta-test#45"
        },
        {
            "name" : "tcp_connection.test_connection_close.CloseClientConnectiononInvalidReq",
            "reason" : "Invalid request is parsed as two requests. The second response is not supported by current deproxy architecture."
        },
        {
            "name" : "regression.test_srv_failovering.FailoveringTest.test_on_close",
            "reason" : ""
        },
        {
            "name" : "regression.test_srv_failovering.FailoveringTest.test_on_shutdown",
            "reason" : ""
        },
        {
            "name" : "regression.test_shutdown.ShutdownTest.test_shutdown",
            "reason" : ""
        },
        {
            "name" : "regression.test_shutdown.ShutdownTest.test_shutdown_with_traffic",
            "reason" : ""
        },
        {
            "name" : "very_many_backends.test_stress_1M.ManyBackends1InGroup",
            "reason" : "Read errors"
        },
        {
            "name" : "very_many_backends.test_stress_1M.ManyBackends32InGroup",
            "reason" : "Read errors"
        },
        {
            "name" : "mixed_requests.test_mixed.MixedRequests.test_trace",
            "reason" : "Too many 502, sometimes no good answers at all"
        },
        {
            "name" : "t_wrong_body_length.test_response_wrong_length.ResponseSmallBodyLength",
            "reason" : "Disabled by issue #1752"
        },
        {
            "name" : "t_sched.test_ratio_dynamic.RatioDynamicMax",
            "reason" : "Maximum latency delay is unpredictable in heavy concurrent environment"
        },
        {
            "name" : "t_sched.test_ratio_dynamic.RatioPredictMax",
            "reason" : "Maximum latency delay is unpredictable in heavy concurrent environment"
        },
        {
            "name" : "t_sched.test_h2_ratio_dynamic.RatioDynamicMaxH2",
            "reason" : "Maximum latency delay is unpredictable in heavy concurrent environment"
        },
        {
            "name" : "t_sched.test_h2_ratio_dynamic.RatioPredictMaxH2",
            "reason" : "Maximum latency delay is unpredictable in heavy concurrent environment"
        },
        {
            "name" : "t_sched.test_ratio_dynamic_recalc.RatioDynamicMax",
            "reason" : "Maximum latency delay is unpredictable in heavy concurrent environment"
        },
        {
            "name" : "t_sched.test_ratio_dynamic_recalc.RatioPredictMax",
            "reason" : "Maximum latency delay is unpredictable in heavy concurrent environment"
        },
                {
            "name" : "t_sched.test_h2_ratio_dynamic_recalc.RatioDynamicMaxH2",
            "reason" : "Maximum latency delay is unpredictable in heavy concurrent environment"
        },
        {
            "name" : "t_sched.test_h2_ratio_dynamic_recalc.RatioPredictMaxH2",
            "reason" : "Maximum latency delay is unpredictable in heavy concurrent environment"
        },
        {
            "name" : "reconf.test_stress_grace",
            "reason" : "See tempesta-tech/tempesta#1043 and tempesta-tech/tempesta#1044 and #988"
        },
        {
            "name" : "reconf.reconf_stress",
            "reason" : "#988"
        },
        {
            "name" : "reconf.test_stress_sched_ratio",
            "reason" : "#988"
        },
        {
            "name" : "reconf.test_stress_health_monitor",
            "reason" : "#988"
        },
        {
            "name" : "reconf.test_stress_sticky",
            "reason" : "#988"
        },
        {
            "name" : "reconf.test_stress_sched_hash",
            "reason" : "#988"
        },
        {
            "name" : "reconf.test_stress_sched_http",
            "reason" : "#988"
        },
        {
            "name" : "flacky_net",
            "reason" : "Disabled by issue #114"
        },
        {
            "name" : "pipelining",
            "reason" : "Disabled by issue #963"
        },
        {
            "name" : "selftests.test_deproxy.DeproxyChunkedTest.test_deproxy_one_chain",
            "reason" : "Disabled by issue #73"
        },
        {
            "name" : "selftests.test_deproxy.DeproxyTest.test_deproxy_one_chain",
            "reason" : "Disabled by issue #73"
        },
        {
            "name" : "selftests.test_deproxy.DeproxyTestFailOver.test_deproxy_one_chain",
            "reason" : "Disabled by issue #73"
        },
        {
            "name" : "selftests.test_responses.ParseBody.test_chunked_empty",
            "reason" : "Disabled by issue #73"
        },
        {
            "name" : "selftests.test_responses.ParseBody.test_contentlength",
            "reason" : "Disabled by issue #73"
        },
        {
            "name" : "selftests.test_responses.ParseBody.test_contentlength_too_short",
            "reason" : "Disabled by issue #73"
        },
        {
            "name" : "selftests.test_responses.ParseResponse.test_equal",
            "reason" : "Disabled by issue #73"
        },
        {
            "name" : "selftests.test_responses.ParseResponse.test_parse",
            "reason" : "Disabled by issue #73"
        },
        {
            "name" : "tls.test_tls_integrity.Proxy.test_tcp_segs",
            "reason" : "Disabled by issue #1836"
        },
                {
            "name" : "tls.test_tls_integrity.ProxyH2.test_tcp_segs",
            "reason" : "Disabled by issue #1836"
        },
        {
            "name" : "health_monitoring",
            "reason" : "Disabled by issue #273"
        },
        {
            "name" : "access_log.test_access_log.AccessLogTest.test_bad_user_agent",
            "reason" : "Disabled by issue #198"
        },
        {
            "name" : "cache.test_cache_control.CacheLocationNonidempotentGetBypass",
            "reason": "Disabled by issue #1663"
        },
        {
            "name" : "cache.test_cache_control.CacheLocationNonidempotentHeadBypass",
            "reason": "Disabled by issue #1663"
        },
        {
            "name": "cache.test_cache_control.StoringResponsesWithSetCookieHeaderMaxAgeCache",
            "reason": "Disabled by issue #1678"
        },
        {
            "name": "cache.test_cache_control.StoringResponsesWithSetCookieHeaderNoTransformCache",
            "reason": "Disabled by issue #1678"
        },
        {
            "name": "cache.test_cache_control.StoringResponsesWithSetCookieHeaderDefaultCache",
            "reason": "Disabled by issue #1678"
        },
        {
            "name": "cache.test_cache.H2Cache",
            "reason": "Disabled by issue #416"
        },
        {
            "name": "cache.test_cache.TestChunkedResponse",
            "reason": "Disabled by issue #1698"
        },
        {
            "name": "cache.test_purge.TestPurgeGet",
            "reason": "Disabled by issue #1692"
        },
        {
            "name" : "t_wrong_body_length.test_request_wrong_length.RequestMissingBodyLength",
            "reason": "Disabled by issue #1676 (development) and #287 (testing). Besides the requested functionality changes, Tempesta FW currently resets the client connection on invalid request parsing"
        },
        {
            "name" : "t_wrong_body_length.test_request_wrong_length.RequestSmallBodyLength",
            "reason": "Disabled by issue #1676 (development) and #287 (testing). Besides the requested functionality changes, Tempesta FW currently resets the client connection on invalid request parsing"
        },
        {
            "name" : "t_wrong_body_length.test_request_wrong_length.RequestMissingBodyLength",
            "reason": "Disabled by issue #1676 (development) and #287 (testing). Besides the requested functionality changes, Tempesta FW currently resets the client connection on invalid request parsing"
        },
        {
            "name" : "t_wrong_body_length.test_request_wrong_length.RequestSmallBodyLength",
            "reason": "Disabled by issue #1676 (development) and #287 (testing). Besides the requested functionality changes, Tempesta FW currently resets the client connection on invalid request parsing"
        },
        {
            "name" : "cache.test_purge_resp_hch.HeavyChunkedPurgeRespTest.test_1_purge_resp_hch",
            "reason": "Need to investigate"
        },
        {
            "name": "t_long_body.test_long_response.LongBodyInResponse",
            "reason": "Disable by issue #1703"
        },
        {
            "name": "t_long_body.test_long_request.LongBodyInRequest.test_h2",
            "reason": "Disable by issue #1714"
        },
        {
            "name" : "sessions.test_sticky_sess_stress.OneClient",
            "reason" : "Disabled by issue #398"
        },
        {
            "name" : "sessions.test_redir_mark",
            "reason" : "Disabled by issue #399"
        },
        {
            "name" : "t_stress.test_wordpress.H2WordpressStress",
            "reason": "Disable by issue #1703 - can cause kernel panic"
        },
        {
            "name": "t_frang.test_connection_rate_burst.FrangConnectionRateBurstTestCase.test_connection_burst",
            "reason": "Disabled by issue #1751"
        },
        {
            "name": "t_frang.test_ip_block.FrangIpBlockMessageLimits.test_two_clients_two_ip_with_ip_block_on",
            "reason": "Disabled by issue #1751"
        },
        {
            "name": "t_frang.test_ip_block.FrangIpBlockMessageLimits.test_two_clients_one_ip_with_ip_block_on",
            "reason": "Disabled by issue #1751"
        },
        {
            "name": "t_frang.test_ip_block.FrangIpBlockConnectionLimits.test_two_clients_one_ip_with_ip_block_on",
            "reason": "Disabled by issue #1751"
        },
        {
            "name": "t_frang.test_ip_block.FrangIpBlockConnectionLimits.test_two_clients_one_ip_with_ip_block_off",
            "reason": "Disabled by issue #1751 and #1749"
        },
        {
            "name": "t_frang.test_request_rate_burst.FrangRequestRateTestCase",
            "reason": "Disabled by issue #1751"
        },
        {
            "name": "t_frang.test_request_rate_burst.FrangRequestBurstTestCase",
            "reason": "Disabled by issue #1751"
        },
        {
            "name": "t_frang.test_connection_rate_burst.FrangConnectionRateDifferentIp",
            "reason": "Disabled by issue #1751"
        },
        {
            "name": "t_frang.test_connection_rate_burst.FrangConnectionBurstDifferentIp",
            "reason": "Disabled by issue #1751"
        },
        {
            "name": "t_frang.test_connection_rate_burst.FrangTlsRateDifferentIp",
            "reason": "Disabled by issue #1751"
        },
        {
            "name": "t_frang.test_connection_rate_burst.FrangTlsBurstDifferentIp",
            "reason": "Disabled by issue #1751"
        },
        {
            "name": "t_frang.test_connection_rate_burst.FrangConnectionRateBurstTestCase.test_connection_rate",
            "reason": "Disabled by issue #1749"
        },
        {
            "name": "t_frang.test_connection_rate_burst.FrangTlsRateBurstTestCase.test_connection_rate_on_the_limit",
            "reason": "Disabled by issue #1716"
        },
        {
            "name": "t_frang.test_connection_rate_burst.FrangTlsRateBurstTestCase.test_connection_rate",
            "reason": "Disabled by issue #1716"
        },
        {
            "name": "t_frang.test_connection_rate_burst.FrangConnectionTlsAndNonTlsRateBurst",
            "reason": "Disabled by issue #1716"
        },
        {
            "name": "t_frang.test_http_strict_host_checking.FrangHostRequiredTestCase.test_host_header_no_port_in_host",
            "reason": "Disabled by issue #1719"
        },
        {
            "name": "t_frang.test_http_strict_host_checking.FrangHostRequiredTestCase.test_host_header_no_port_in_uri",
            "reason": "Disabled by issue #1719"
        },
        {
            "name": "t_frang.test_concurrent_connections.ConcurrentConnections.test_clear_client_connection_stats",
            "reason": "Disabled by issue #1740"
        },
        {
            "name": "t_frang.test_concurrent_connections.ConcurrentConnections.test_three_clients_same_ip",
            "reason": "Disabled by issue #1749 and #1751"
        },
        {
            "name": "t_frang.test_concurrent_connections.ConcurrentConnections.test_three_clients_same_ip_with_block_ip",
            "reason": "Disabled by issue #1751"
        },
        {
            "name": "t_frang.test_http_resp_code_block.HttpRespCodeBlock.test_two_clients_one_ip",
            "reason": "Disabled by issue #1751"
        },
        {
            "name": "t_frang.test_http_resp_code_block.HttpRespCodeBlockH2.test_two_clients_one_ip",
            "reason": "Disabled by issue #1751"
        },
        {
            "name": "t_frang.test_client_body_and_header_timeout",
            "reason": "Disabled by issue #1762"
        },
        {
            "name": "http2_general.test_h2_frame.TestH2Frame.test_empty_last_data_frame",
            "reason": "Disabled by issue #1775"
        },
        {
            "name": "t_wrong_body_length.test_h2_request_wrong_length.RequestSmallBodyLength",
            "reason": "Disabled by issue #1771"
        },
        {
            "name": "t_wrong_body_length.test_h2_request_wrong_length.RequestLongBodyLength",
            "reason": "Disabled by issue #1771"
        },
        {
            "name": "encoding.test_encoding.TestH1ChunkedIsNotLast",
            "reason": "Disabled by issue #1773"
        },
        {
            "name": "http2_general.test_h2_hpack.TestHpack.test_hpack_bomb",
            "reason": "Disabled by issue #1780"
        },
        {
            "name": "http2_general.test_h2_streams.TestH2Stream.test_max_concurrent_stream",
            "reason": "Disabled by issue #1346"
        },
        {
<<<<<<< HEAD
            "name": "http2_general.test_h2_hpack.TestFramePayloadLength.test_large_frame_payload_length",
            "reason": "Disabled by issue #1819"
        },
        {
            "name": "http2_general.test_h2_frame.TestH2Frame.test_rst_frame_in_response",
            "reason": "Disabled by issue #1819"
=======
            "name": "http2_general.test_h2_streams.TestH2Stream.test_reuse_stream_id",
            "reason": "Disabled by issue #1800"
        },
        {
            "name": "http2_general.test_h2_headers.TestConnectionHeaders.test_TE_header_in_response",
            "reason": "Disabled by PR #1917"
>>>>>>> d69aabfb
        },
        {
            "name": "http2_general.test_h2_frame.TestH2Frame.test_double_header_frame_in_single_stream",
            "reason": "Disabled by issue #1823"
        },
        {
            "name": "t_stress.test_stress.WrkStressMTU80",
            "reason": "Disabled by issue #1867"
        },
        {
            "name": "t_stress.test_stress.TlsWrkStressMTU80",
            "reason": "Disabled by issue #1867"
        },
        {
            "name": "t_stress.test_stress.H2LoadStressMTU80",
            "reason": "Disabled by issue #1867"
        },
        {
            "name": "t_frang.test_header_cnt.FrangHttpHeaderCountH2.test_settings_max_header_list_size",
            "reason": "Disabled by issue #1838"
        },
        {
            "name": "t_frang.test_header_cnt.FrangHttpHeaderCountH2.test_hpack_bomb",
            "reason": "Disabled by issue #1780 and 1838"
        },
        {
            "name": "t_frang.test_header_cnt.FrangHttpHeaderCountH2.test_reaching_limit_headers_as_bytes",
            "reason": "Disabled by issue #1838"
        },
        {
            "name": "t_sched.test_per_group_lb",
            "reason": "Disabled by issue #702"
        },
        {
            "name": "t_sched.test_h2_per_group_lb",
            "reason": "Disabled by issue #702"
        },
        {
            "name": "t_sched.test_ratio_dynamic",
            "reason": "Disabled by issue #702"
        },
        {
            "name": "t_sched.test_h2_ratio_dynamic",
            "reason": "Disabled by issue #702"
        },
        {
            "name": "t_sched.test_ratio_dynamic_recalc",
            "reason": "Disabled by issue #702"
        },
        {
            "name": "t_sched.test_h2_ratio_dynamic_recalc",
            "reason": "Disabled by issue #702"
        },
        {
            "name": "t_sched.test_hash_stress.BindToServerFailovering",
            "reason": "Disabled by issue #702"
        },
        {
            "name": "t_sched.test_h2_hash_stress.BindToServerFailoveringH2",
            "reason": "Disabled by issue #702"
        },
        {
            "name": "ws.test_ws_ping.WsPipelining",
            "reason": "Disabled by issue #1866"
        },
        {
            "name": "t_malformed.test_h2_field_validity.TestH2HeaderFieldRequest.test_ascii_uppercase_in_header_name",
            "reason": "Disabled by issue #1729"
        },
        {
            "name": "t_malformed.test_h2_field_validity.TestH2HeaderFieldRequest.test_ascii_0x20_and_0x09_in_header_value",
            "reason": "Disabled by issue #1882"
        },
        {
            "name": "t_malformed.test_h2_field_validity.TestH2HeaderFieldResponse.test_ascii_0x20_and_0x09_in_header_value",
            "reason": "Disabled by issue #1882"
        },
        {
            "name": "http2_general.test_h2_headers.TestTrailers.test_trailers_with_pseudo_headers_in_request",
            "reason": "Disabled by issue #1881"
        },
        {
            "name": "http2_general.test_h2_headers.TestTrailers.test_trailers_with_continuation_frame_in_request",
            "reason": "Disabled by issue #1881"
        },
        {
            "name": "http2_general.test_h2_headers.TestPseudoHeaders.test_without_scheme_header",
            "reason": "Disabled by issue #1883"
        },
        {
            "name": "http2_general.test_h2_headers.TestPseudoHeaders.test_without_path_header",
            "reason": "Disabled by issue #1883"
        },
        {
            "name": "http2_general.test_h2_headers.TestPseudoHeaders.test_without_method_header",
            "reason": "Disabled by issue #1883"
        },
        {
            "name": "http2_general.test_h2_headers.TestPseudoHeaders.test_connect_method_with_path_and_scheme",
            "reason": "Disabled by issue #1883"
        },
        {
            "name": "tls.test_tls_cert.TlsSniWithHttpTableMulti",
            "reason": "Disabled by test issue #212"
        },
        {
            "name": "t_modify_http_headers.test_logic.TestManyResponseHeaders",
            "reason": "Disabled by issue #1103"
        },
        {
            "name": "t_modify_http_headers.test_logic.TestManyCachedResponseHeaders",
            "reason": "Disabled by issue #1103"
        },
        {
            "name": "t_modify_http_headers.test_logic.TestManyRequestHeadersH2",
            "reason": "Disabled by issue #1103"
        },
        {
            "name": "encoding.test_encoding.TestH2ChunkedWithTrailer",
            "reason": "Disabled by issue #1902"
        },
        {
            "name": "tls.test_tls_stress.TlsHandshakeDheRsaTest.test_DHE_RSA_AES128_GCM",
            "reason": "Disabled by issue #1939"
        },
        {
            "name": "tls.test_tls_stress.TlsHandshakeDheRsaTest.test_DHE_RSA_AES256_GCM",
            "reason": "Disabled by issue #1939"
        },
        {
            "name": "http2_general.test_h2_stream_states.TestHalfClosedStreamStateUnexpectedFrames",
            "reason": "Disabled by issue #1196"
        },
        {
            "name": "http2_general.test_h2_block_action",
            "reason": "Disabled by PR #1926"
        },
        {
            "name": "http_general.test_block_action",
            "reason": "Disabled by PR #1926"
        },
        {
            "name": "http2_general.test_h2_frame.TestH2Frame.test_rst_frame_in_response",
            "reason": "Disabled by PR #1926"
        },
        {
            "name": "t_malformed.test_h2_field_validity",
            "reason": "Disabled by PR #1926"
        },
        {
            "name": "http2_general.test_h2_hpack.TestFramePayloadLength.test_large_frame_payload_length",
            "reason": "Disabled by PR #1926"
        }
    ]
}<|MERGE_RESOLUTION|>--- conflicted
+++ resolved
@@ -346,21 +346,9 @@
             "reason": "Disabled by issue #1346"
         },
         {
-<<<<<<< HEAD
-            "name": "http2_general.test_h2_hpack.TestFramePayloadLength.test_large_frame_payload_length",
-            "reason": "Disabled by issue #1819"
-        },
-        {
-            "name": "http2_general.test_h2_frame.TestH2Frame.test_rst_frame_in_response",
-            "reason": "Disabled by issue #1819"
-=======
-            "name": "http2_general.test_h2_streams.TestH2Stream.test_reuse_stream_id",
-            "reason": "Disabled by issue #1800"
-        },
         {
             "name": "http2_general.test_h2_headers.TestConnectionHeaders.test_TE_header_in_response",
             "reason": "Disabled by PR #1917"
->>>>>>> d69aabfb
         },
         {
             "name": "http2_general.test_h2_frame.TestH2Frame.test_double_header_frame_in_single_stream",
