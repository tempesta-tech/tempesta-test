--- conflicted
+++ resolved
@@ -522,7 +522,6 @@
             "reason": "Disabled by issue #1838"
         },
         {
-<<<<<<< HEAD
             "name": "t_sched.test_per_group_lb",
             "reason": "Disabled by issue #702"
         },
@@ -549,10 +548,10 @@
         {
             "name": "t_sched.test_hash_stress.BindToServerFailovering",
             "reason": "Disabled by issue #702"
-=======
+        },
+        {
             "name": "ws.test_ws_ping.WsPipelining",
             "reason": "Disabled by issue #1866"
->>>>>>> b5857aa0
         }
     ]
 }