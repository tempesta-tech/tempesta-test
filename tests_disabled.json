--- conflicted
+++ resolved
@@ -341,7 +341,6 @@
             "reason": "Disabled by issue #1663"
         },
         {
-<<<<<<< HEAD
             "name": "cache.test_cache_control.StoringResponsesWithSetCookieHeaderMaxAgeCache",
             "reason": "Disabled by issue #1678"
         },
@@ -352,7 +351,8 @@
         {
             "name": "cache.test_cache_control.StoringResponsesWithSetCookieHeaderDefaultCache",
             "reason": "Disabled by issue #1678"
-=======
+        },
+        {
             "name" : "tls.test_tls_handshake.TlsVhostHandshakeTest.test_bad_host",
             "reason": "Disabled by issue #286"
         },
@@ -363,7 +363,6 @@
         {
             "name" : "long_body.test_request_wrong_length.RequestSmallBodyLength",
             "reason": "Disabled by issue #1676 (development) and #287 (testing). Besides the requested functionality changes, Tempesta FW currently resets the client connection on invalid request parsing"
->>>>>>> 5008b3bd
         }
     ]
 }