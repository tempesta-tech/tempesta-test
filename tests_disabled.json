{
    "disable" : true,
    "disabled" : [
        {
            "name" : "regression.test_stress_pipeline.PipelineFaultInjection",
            "reason" : "Problems with stap, see tempesta-test#45"
        },
        {
            "name" : "sessions.test_sticky_sess_stress.OneClient",
            "reason" : ""
        },
        {
            "name" : "tcp_connection.test_connection_close.CloseClientConnectiononInvalidReq",
            "reason" : "Invalid request is parsed as two requests. The second response is not supported by current deproxy architecture."
        },
        {
            "name" : "regression.test_srv_failovering.FailoveringTest.test_on_close",
            "reason" : ""
        },
        {
            "name" : "regression.test_srv_failovering.FailoveringTest.test_on_shutdown",
            "reason" : ""
        },
        {
            "name" : "regression.test_shutdown.ShutdownTest.test_shutdown",
            "reason" : ""
        },
        {
            "name" : "regression.test_shutdown.ShutdownTest.test_shutdown_with_traffic",
            "reason" : ""
        },
        {
            "name" : "very_many_backends.test_stress_1M.ManyBackends1InGroup",
            "reason" : "Read errors"
        },
        {
            "name" : "very_many_backends.test_stress_1M.ManyBackends32InGroup",
            "reason" : "Read errors"
        },
        {
            "name" : "long_body.test_long_response.ResponseTest1M",
            "reason" : ""
        },
        {
            "name" : "long_body.test_long_response.ResponseTest1k",
            "reason" : ""
        },
        {
            "name" : "mixed_requests.test_mixed.MixedRequests.test_trace",
            "reason" : "Too many 502, sometimes no good answers at all"
        },
        {
            "name" : "long_body.test_response_wrong_length.ResponseSmallBodyLength",
            "reason" : ""
        },
        {
            "name" : "sched.test_ratio_dynamic.RatioDynamicMax",
            "reason" : "Maximum latency delay is unpredictable in heavy concurrent environment"
        },
        {
            "name" : "sched.test_ratio_dynamic.RatioPredictMax",
            "reason" : "Maximum latency delay is unpredictable in heavy concurrent environment"
        },
        {
            "name" : "sched.test_ratio_dynamic_recalc.RatioDynamicMax",
            "reason" : "Maximum latency delay is unpredictable in heavy concurrent environment"
        },
        {
            "name" : "sched.test_ratio_dynamic_recalc.RatioPredictMax",
            "reason" : "Maximum latency delay is unpredictable in heavy concurrent environment"
        },
        {
            "name": "reconf.test_stress_grace",
            "reason": "See tempesta-tech/tempesta#1043 and tempesta-tech/tempesta#1044"
        },
        {
            "name": "malformed.test_malformed_headers.MalformedRequestsTest",
            "reason" : "See tempesta-tech/tempesta#1050 and tempesta-tech/tempesta#1053"
        },
        {
            "name": "malformed.test_malformed_headers.MalformedResponsesTest",
            "reason" : "See tempesta-tech/tempesta#1050 and tempesta-tech/tempesta#1053"
        },
        {
            "name" : "sessions.test_redir_mark.RedirectMark.test_rmark_wo_or_incorrect_cookie",
            "reason" : "#861: TCP: reset blocked connections"
        },
        {
            "name" : "sessions.test_redir_mark.RedirectMark.test_rmark_invalid",
            "reason" : "#861: TCP: reset blocked connections"
        },
        {
            "name" : "sessions.test_redir_mark.RedirectMarkVhost.test_rmark_wo_or_incorrect_cookie",
            "reason" : "#861: TCP: reset blocked connections"
        },
        {
            "name" : "sessions.test_redir_mark.RedirectMarkVhost.test_rmark_invalid",
            "reason" : "#861: TCP: reset blocked connections"
        },
        {
            "name" : "cache",
            "reason" : "Disabled by issue #810"
        },
        {
            "name" : "flacky_net",
            "reason" : "Disabled by issue #114"
        },
        {
            "name" : "frang",
            "reason" : "Disabled by issue #673"
        },
        {
            "name" : "h2",
            "reason" : "Disabled by issue #88"
        },
        {
            "name" : "health_monitoring.test_health_monitor.TestHealthMonitor.test",
            "reason" : "Disabled by issue #198"
        },
        {
            "name" : "health_monitoring.test_health_monitor.TestHealthMonitorCRCOnly.test",
            "reason" : "Disabled by issue #198"
        },
        {
            "name" : "leaks.test_leak.LeakTest.test_kmemleak",
            "reason" : "Disabled by issue #198"
        },
        {
            "name" : "leaks.test_leak.LeakTest.test_slab_memory",
            "reason" : "Disabled by issue #198"
        },
        {
            "name" : "leaks.test_leak.LeakTest.test_used_memory",
            "reason" : "Disabled by issue #198"
        },
        {
            "name" : "long_body",
            "reason" : "Disabled by issue #198"
        },
        {
            "name" : "unittest.loader._FailedTest.malformed.test_chunking_example",
            "reason" : "Disabled by issue #198"
        },
        {
            "name" : "malformed",
            "reason" : "Disabled by issue #187"
        },
        {
<<<<<<< HEAD
            "name" : "mixed_requests",
=======
            "name" : "msg_modification",
>>>>>>> ef63a029
            "reason" : "Disabled by issue #198"
        },
        {
            "name" : "msg_sequence.test_pairing.PairingTest.test_disconnect_client",
            "reason" : "Disabled by issue #198"
        },
        {
            "name" : "pipelining",
            "reason" : "Disabled by issue #963"
        },
        {
            "name" : "reconf",
            "reason" : "Disabled by issue #988"
        },
        {
            "name" : "regression",
            "reason" : "Disabled by issue #198"
        },
        {
            "name" : "sched",
            "reason" : "Disabled by issue #702"
        },
        {
            "name" : "selftests.test_deproxy.DeproxyChunkedTest.test_deproxy_one_chain",
            "reason" : "Disabled by issue #73"
        },
        {
            "name" : "selftests.test_deproxy.DeproxyTest.test_deproxy_one_chain",
            "reason" : "Disabled by issue #73"
        },
        {
            "name" : "selftests.test_deproxy.DeproxyTestFailOver.test_deproxy_one_chain",
            "reason" : "Disabled by issue #73"
        },
        {
            "name" : "selftests.test_framework.ExampleTest.test",
            "reason" : "Disabled by issue #73"
        },
        {
            "name" : "selftests.test_framework.ExampleTest.test2",
            "reason" : "Disabled by issue #73"
        },
        {
            "name" : "selftests.test_framework.ExampleTest.test_deproxy_client",
            "reason" : "Disabled by issue #73"
        },
        {
            "name" : "selftests.test_framework.ExampleTest.test_deproxy_srv",
            "reason" : "Disabled by issue #73"
        },
        {
            "name" : "selftests.test_framework.ExampleTest.test_deproxy_srvclient",
            "reason" : "Disabled by issue #73"
        },
        {
            "name" : "selftests.test_responses.ParseBody.test_chunked",
            "reason" : "Disabled by issue #73"
        },
        {
            "name" : "selftests.test_responses.ParseBody.test_chunked_and_trailer",
            "reason" : "Disabled by issue #73"
        },
        {
            "name" : "selftests.test_responses.ParseBody.test_chunked_empty",
            "reason" : "Disabled by issue #73"
        },
        {
            "name" : "selftests.test_responses.ParseBody.test_contentlength",
            "reason" : "Disabled by issue #73"
        },
        {
            "name" : "selftests.test_responses.ParseBody.test_contentlength_too_short",
            "reason" : "Disabled by issue #73"
        },
        {
            "name" : "selftests.test_responses.ParseResponse.test_equal",
            "reason" : "Disabled by issue #73"
        },
        {
            "name" : "selftests.test_responses.ParseResponse.test_parse",
            "reason" : "Disabled by issue #73"
        },
        {
            "name" : "sessions",
            "reason" : "Disabled by issue #37"
        },
        {
            "name" : "unittest.loader._FailedTest.tcp_connection.test_connection_close",
            "reason" : "Disabled by issue #198"
        },
        {
            "name" : "tls.test_tls_basic.TlsBasic.test_connection_close",
            "reason" : "Disabled by issue #203"
        },
        {
            "name" : "unittest.loader._FailedTest.tls.test_tls_cert",
            "reason" : "Disabled by issue #198"
        },
        {
            "name" : "unittest.loader._FailedTest.tls.test_tls_handshake",
            "reason" : "Disabled by issue #198"
        },
        {
            "name" : "unittest.loader._FailedTest.tls.test_tls_integrity",
            "reason" : "Disabled by issue #198"
        },
        {
            "name" :  "tls.test_tls_tickets.TlsVhostConfusionDfltVhost.test",
            "reason" : "Disabled by issue #198"
        },
        {
            "name" :  "tcp_connection.test_connection_close.CloseConnection.test",
            "reason" : "Disabled by issue #198"
        },
        {
            "name" :  "tls.test_tls_cert.ECDSA_SHA256_SECP256.test",
            "reason" : "Disabled by issue #198"
        },
        {
            "name" :  "tls.test_tls_cert.RSA1024_SHA384.test",
            "reason" : "Disabled by issue #198"
        },
        {
            "name" :  "tls.test_tls_cert.RSA2048_SHA512.test",
            "reason" : "Disabled by issue #198"
        },
        {
            "name" :  "tls.test_tls_cert.RSA4096_SHA512.test",
            "reason" : "Disabled by issue #198"
        },
        {
            "name" :  "tls.test_tls_cert.StaleCert.test",
            "reason" : "Disabled by issue #198"
        },
        {
            "name" :  "tls.test_tls_handshake.TlsHandshakeTest.test_bad_sni",
            "reason" : "Disabled by issue #198"
        },
        {
            "name" :  "tls.test_tls_handshake.TlsHandshakeTest.test_old_handshakes",
            "reason" : "Disabled by issue #198"
        },
        {
            "name" :  "tls.test_tls_integrity.Cache.test_various_req_resp_sizes",
            "reason" : "Disabled by issue #198"
        },
        {
            "name" :  "tls.test_tls_integrity.CloseConnection.test1",
            "reason" : "Disabled by issue #198"
        },
        {
            "name" :  "tls.test_tls_integrity.CloseConnection.test2",
            "reason" : "Disabled by issue #198"
        },
        {
            "name" :  "tls.test_tls_integrity.CloseConnection.test3",
            "reason" : "Disabled by issue #198"
        },
        {
            "name" :  "tls.test_tls_integrity.CloseConnection.test4",
            "reason" : "Disabled by issue #198"
        },
        {
            "name" :  "tls.test_tls_integrity.CloseConnection.test5",
            "reason" : "Disabled by issue #198"
        },
        {
            "name" :  "tls.test_tls_integrity.CloseConnection.test6",
            "reason" : "Disabled by issue #198"
        },
        {
            "name" :  "tls.test_tls_integrity.CloseConnection.test7",
            "reason" : "Disabled by issue #198"
        },
        {
            "name" :  "tls.test_tls_integrity.CloseConnection.test8",
            "reason" : "Disabled by issue #198"
        },
        {
            "name" :  "tls.test_tls_integrity.Proxy.test_tcp_segs",
            "reason" : "Disabled by issue #198"
        },
        {
            "name" :  "tls.test_tls_integrity.Proxy.test_various_req_resp_sizes",
            "reason" : "Disabled by issue #198"
        },
        {
            "name" :  "tls.test_tls_tickets.TlsTicketTest.test_empty_ticket",
            "reason" : "Disabled by issue #198"
        },
        {
            "name" : "tls.test_tls_kernel.TCrypt.test_tcrypt",
            "reason" : "Disabled by issue #203"
        },
        {
            "name" : "tls.test_tls_limits.TLSLimits.test_with_deproxy",
            "reason" : "Disabled by issue #203"
        },
        {
            "name" : "tls.test_tls_limits.TLSLimits.test_with_tlsperf",
            "reason" : "Disabled by issue #203"
        },
        {
            "name" : "tls.test_tls_limits.TLSLimitsBurst.test_with_deproxy",
            "reason" : "Disabled by issue #203"
        },
        {
            "name" : "tls.test_tls_limits.TLSLimitsBurst.test_with_tlsperf",
            "reason" : "Disabled by issue #203"
        },
        {
            "name" : "tls.test_tls_limits.TLSMatchHostSni.test_host_sni_mismatch",
            "reason" : "Disabled by issue #203"
        },
        {
            "name" : "tls.test_tls_stress.StressTls.test",
            "reason" : "Disabled by issue #203"
        },
        {
            "name" : "tls.test_tls_limits.TLSLimitsIncomplete.test",
            "reason" : "Disabled by issue #203"
        },
        {
            "name" : "unittest.loader._FailedTest.tls.test_tls_tickets",
            "reason" : "Disabled by issue #198"
        },
        {
            "name" : "very_many_backends.test_deadtime_1M.AddingBackendNewSG.test",
            "reason" : "Disabled by issue #198"
        },
        {
            "name" : "very_many_backends.test_deadtime_1M.ChangingSG.test",
            "reason" : "Disabled by issue #198"
        },
        {
            "name" : "very_many_backends.test_deadtime_1M.DontModifyBackend.test",
            "reason" : "Disabled by issue #198"
        },
        {
            "name" : "very_many_backends.test_deadtime_1M.RemovingBackendSG.test",
            "reason" : "Disabled by issue #198"
        },
        {
            "name" : "access_log.test_access_log.AccessLogTest.test_bad_user_agent",
            "reason" : "Disabled by issue #198"
        },
        {
            "name" : "ws.test_ws_ping.CacheTest.test_ping_websockets",
            "reason" : "Disabled by issue #198"
        },
        {
            "name" : "vhost",
            "reason" : "Disabled by issue #8"
        },
        {   "name" : "multiple_listeners",
            "reason" : "Disabled by issue #1624"
        }
    ]
}<|MERGE_RESOLUTION|>--- conflicted
+++ resolved
@@ -144,14 +144,6 @@
         {
             "name" : "malformed",
             "reason" : "Disabled by issue #187"
-        },
-        {
-<<<<<<< HEAD
-            "name" : "mixed_requests",
-=======
-            "name" : "msg_modification",
->>>>>>> ef63a029
-            "reason" : "Disabled by issue #198"
         },
         {
             "name" : "msg_sequence.test_pairing.PairingTest.test_disconnect_client",
