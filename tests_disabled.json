--- conflicted
+++ resolved
@@ -466,17 +466,14 @@
             "reason": "Disabled by issue #1866"
         },
         {
-<<<<<<< HEAD
             "name": "tls.test_tls_limits.TLSMatchHostSni.test_host_sni_bypass_check",
             "reason": "Status unknown after #1878 - need to decide what we should do with this test"
         },
-		{
+		    {
             "name": "http2_general.test_h2_headers.TestSplitCookies.test_split_cookies",
             "reason": "Disabled by issue #1736"
         },
         {
-=======
->>>>>>> 57ae8667
             "name": "t_modify_http_headers.test_logic.TestManyResponseHeaders",
             "reason": "Disabled by issue #1103"
         },
