--- conflicted
+++ resolved
@@ -475,17 +475,16 @@
             "reason": "Disabled by issue #1103"
         },
         {
-<<<<<<< HEAD
             "name": "tls.test_tls_cert.WrkTestsMultipleVhosts.test_wrk",
             "reason": "Disabled by issue #1928"
-=======
+        },
+        {
             "name": "tls.test_tls_stress.TlsHandshakeDheRsaTest.test_DHE_RSA_AES128_GCM",
             "reason": "Disabled by issue #1939"
         },
         {
             "name": "tls.test_tls_stress.TlsHandshakeDheRsaTest.test_DHE_RSA_AES256_GCM",
             "reason": "Disabled by issue #1939"
->>>>>>> 6c7c4e5e
         }
     ]
 }