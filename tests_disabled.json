{
    "disable" : true,
    "disabled" : [
        {
            "name" : "regression.test_stress_pipeline.PipelineFaultInjection",
            "reason" : "Problems with stap, see tempesta-test#45"
        },
        {
            "name" : "tcp_connection.test_connection_close.CloseClientConnectiononInvalidReq",
            "reason" : "Invalid request is parsed as two requests. The second response is not supported by current deproxy architecture."
        },
        {
            "name" : "regression.test_srv_failovering.FailoveringTest.test_on_close",
            "reason" : ""
        },
        {
            "name" : "regression.test_srv_failovering.FailoveringTest.test_on_shutdown",
            "reason" : ""
        },
        {
            "name" : "regression.test_shutdown.ShutdownTest.test_shutdown",
            "reason" : ""
        },
        {
            "name" : "regression.test_shutdown.ShutdownTest.test_shutdown_with_traffic",
            "reason" : ""
        },
        {
            "name" : "very_many_backends.test_stress_1M.ManyBackends1InGroup",
            "reason" : "Read errors"
        },
        {
            "name" : "very_many_backends.test_stress_1M.ManyBackends32InGroup",
            "reason" : "Read errors"
        },
        {
            "name" : "mixed_requests.test_mixed.MixedRequests.test_trace",
            "reason" : "Too many 502, sometimes no good answers at all"
        },
        {
            "name" : "t_wrong_body_length.test_response_wrong_length.ResponseSmallBodyLength",
            "reason" : "Disabled by issue #1752"
        },
        {
            "name" : "sched.test_ratio_dynamic.RatioDynamicMax",
            "reason" : "Maximum latency delay is unpredictable in heavy concurrent environment"
        },
        {
            "name" : "sched.test_ratio_dynamic.RatioPredictMax",
            "reason" : "Maximum latency delay is unpredictable in heavy concurrent environment"
        },
        {
            "name" : "sched.test_ratio_dynamic_recalc.RatioDynamicMax",
            "reason" : "Maximum latency delay is unpredictable in heavy concurrent environment"
        },
        {
            "name" : "sched.test_ratio_dynamic_recalc.RatioPredictMax",
            "reason" : "Maximum latency delay is unpredictable in heavy concurrent environment"
        },
        {
            "name": "reconf.test_stress_grace",
            "reason": "See tempesta-tech/tempesta#1043 and tempesta-tech/tempesta#1044"
        },
        {
            "name": "malformed.test_malformed_headers.MalformedRequestsTest",
            "reason" : "See tempesta-tech/tempesta#1050 and tempesta-tech/tempesta#1053"
        },
        {
            "name": "malformed.test_malformed_headers.MalformedResponsesTest",
            "reason" : "See tempesta-tech/tempesta#1050 and tempesta-tech/tempesta#1053"
        },
        {
            "name" : "flacky_net",
            "reason" : "Disabled by issue #114"
        },
        {
            "name" : "frang.test_host_required",
            "reason" : "Disabled by issue #673"
        },
        {
            "name" : "frang.test_http_resp_code_block",
            "reason" : "Disabled by issue #673"
        },
        {
            "name" : "malformed",
            "reason" : "Disabled by issue #187"
        },
        {
            "name" : "pipelining",
            "reason" : "Disabled by issue #963"
        },
        {
            "name" : "reconf",
            "reason" : "Disabled by issue #988"
        },
        {
            "name" : "sched",
            "reason" : "Disabled by issue #702"
        },
        {
            "name" : "selftests.test_deproxy.DeproxyChunkedTest.test_deproxy_one_chain",
            "reason" : "Disabled by issue #73"
        },
        {
            "name" : "selftests.test_deproxy.DeproxyTest.test_deproxy_one_chain",
            "reason" : "Disabled by issue #73"
        },
        {
            "name" : "selftests.test_deproxy.DeproxyTestFailOver.test_deproxy_one_chain",
            "reason" : "Disabled by issue #73"
        },
        {
            "name" : "http2_general",
            "reason" : "Disabled by issue #261"
        },
        {
            "name" : "access_log",
            "reason" : "Disabled by issue #261"
        },
        {
            "name" : "selftests.test_responses.ParseBody.test_chunked_empty",
            "reason" : "Disabled by issue #73"
        },
        {
            "name" : "selftests.test_responses.ParseBody.test_contentlength",
            "reason" : "Disabled by issue #73"
        },
        {
            "name" : "selftests.test_responses.ParseBody.test_contentlength_too_short",
            "reason" : "Disabled by issue #73"
        },
        {
            "name" : "selftests.test_responses.ParseResponse.test_equal",
            "reason" : "Disabled by issue #73"
        },
        {
            "name" : "selftests.test_responses.ParseResponse.test_parse",
            "reason" : "Disabled by issue #73"
        },
        {
            "name" : "selftests.test_deproxy.DeproxyTestH2.test_bodyless_multiplexed",
            "reason" : "Disabled by issue #1669"
        },
        {
<<<<<<< HEAD
            "name" : "tls.test_tls_basic.TlsBasic.test_connection_close",
            "reason" : "Disabled by issue #203"
        },
        {
            "name" :  "tls.test_tls_tickets.TlsVhostConfusionDfltVhost.test",
            "reason" : "Disabled by issue #154"
        },
        {
            "name" :  "tcp_connection.test_connection_close.CloseConnection.test",
            "reason" : "Disabled by issue #154"
        },
        {
            "name" :  "tls.test_tls_cert.ECDSA_SHA256_SECP256.test",
            "reason" : "Disabled by issue #154"
        },
        {
            "name" :  "tls.test_tls_cert.RSA1024_SHA384.test",
            "reason" : "Disabled by issue #154"
        },
        {
            "name" :  "tls.test_tls_cert.RSA2048_SHA512.test",
            "reason" : "Disabled by issue #154"
        },
        {
            "name" :  "tls.test_tls_cert.RSA4096_SHA512.test",
            "reason" : "Disabled by issue #154"
        },
        {
            "name" :  "tls.test_tls_cert.StaleCert.test",
            "reason" : "Disabled by issue #154"
        },
        {
            "name" :  "tls.test_tls_handshake.TlsHandshakeTest.test_bad_sni",
            "reason" : "Disabled by issue #154"
        },
        {
            "name" :  "tls.test_tls_handshake.TlsHandshakeTest.test_old_handshakes",
            "reason" : "Disabled by issue #154"
        },
        {
            "name" :  "tls.test_tls_integrity.Cache.test_various_req_resp_sizes",
            "reason" : "Disabled by issue #154"
        },
        {
            "name" :  "tls.test_tls_integrity.CloseConnection.test1",
            "reason" : "Disabled by issue #154"
        },
        {
            "name" :  "tls.test_tls_integrity.CloseConnection.test2",
            "reason" : "Disabled by issue #154"
        },
        {
            "name" :  "tls.test_tls_integrity.CloseConnection.test3",
            "reason" : "Disabled by issue #154"
        },
        {
            "name" :  "tls.test_tls_integrity.CloseConnection.test4",
            "reason" : "Disabled by issue #154"
        },
        {
            "name" :  "tls.test_tls_integrity.CloseConnection.test5",
            "reason" : "Disabled by issue #154"
        },
        {
            "name" :  "tls.test_tls_integrity.CloseConnection.test6",
            "reason" : "Disabled by issue #154"
        },
        {
            "name" :  "tls.test_tls_integrity.CloseConnection.test7",
            "reason" : "Disabled by issue #154"
        },
        {
            "name" :  "tls.test_tls_integrity.CloseConnection.test8",
            "reason" : "Disabled by issue #154"
        },
        {
            "name" :  "tls.test_tls_integrity.Proxy.test_tcp_segs",
            "reason" : "Disabled by issue #154"
        },
        {
            "name" :  "tls.test_tls_integrity.Proxy.test_various_req_resp_sizes",
            "reason" : "Disabled by issue #154"
        },
        {
            "name" :  "tls.test_tls_tickets.TlsTicketTest.test_empty_ticket",
            "reason" : "Disabled by issue #154"
=======
            "name" : "sessions",
            "reason" : "Disabled by issue #37"
>>>>>>> 9d978556
        },
        {
            "name" : "tls.test_tls_kernel.TCrypt.test_tcrypt",
            "reason" : "Disabled by issue #203"
        },
        {
            "name" : "tls.test_tls_limits.TLSLimits.test_with_deproxy",
            "reason" : "Disabled by issue #203"
        },
        {
            "name" : "tls.test_tls_limits.TLSLimits.test_with_tlsperf",
            "reason" : "Disabled by issue #203"
        },
        {
            "name" : "tls.test_tls_limits.TLSLimitsBurst.test_with_deproxy",
            "reason" : "Disabled by issue #203"
        },
        {
            "name" : "tls.test_tls_limits.TLSLimitsBurst.test_with_tlsperf",
            "reason" : "Disabled by issue #203"
        },
        {
            "name" : "tls.test_tls_limits.TLSMatchHostSni.test_host_sni_mismatch",
            "reason" : "Disabled by issue #203"
        },
        {
            "name" : "health_monitoring",
            "reason" : "Disabled by issue #273"
        },
        {
            "name" : "tls.test_tls_stress.StressTls.test",
            "reason" : "Disabled by issue #203"
        },
        {
            "name" : "tls.test_tls_limits.TLSLimitsIncomplete.test",
            "reason" : "Disabled by issue #203"
        },
        {
            "name" : "tls.test_tls_integrity.Proxy.test_tcp_segs",
            "reason" : "Disabled by issue #203"
        },
        {
            "name" : "selftests.test_framework.ExampleTest.test_curl",
            "reason": "Disable by issue #308"
        },
        {
            "name" : "access_log.test_access_log.AccessLogTest.test_bad_user_agent",
            "reason" : "Disabled by issue #198"
        },
        {
            "name" : "ws.test_ws_ping.CacheTest.test_ping_websockets",
            "reason" : "Disabled by issue #1647"
        },
        {
            "name" : "cache.test_cache_control.CacheLocationNonidempotentGetBypass",
            "reason": "Disabled by issue #1663"
        },
        {
            "name" : "cache.test_cache_control.CacheLocationNonidempotentHeadBypass",
            "reason": "Disabled by issue #1663"
        },
        {
            "name": "cache.test_cache_control.StoringResponsesWithSetCookieHeaderMaxAgeCache",
            "reason": "Disabled by issue #1678"
        },
        {
            "name": "cache.test_cache_control.StoringResponsesWithSetCookieHeaderNoTransformCache",
            "reason": "Disabled by issue #1678"
        },
        {
            "name": "cache.test_cache_control.StoringResponsesWithSetCookieHeaderDefaultCache",
            "reason": "Disabled by issue #1678"
        },
        {
            "name": "cache.test_cache.H2Cache",
            "reason": "Disabled by issue #1669"
        },
        {
            "name": "cache.test_cache.TestChunkedResponse",
            "reason": "Disabled by issue #1698"
        },
        {
            "name": "cache.test_purge.TestPurgeGet",
            "reason": "Disabled by issue #1692"
        },
        {
            "name" : "tls.test_tls_handshake.TlsVhostHandshakeTest.test_bad_host",
            "reason": "Disabled by issue #286"
        },
        {
            "name" : "t_wrong_body_length.test_request_wrong_length.RequestMissingBodyLength",
            "reason": "Disabled by issue #1676 (development) and #287 (testing). Besides the requested functionality changes, Tempesta FW currently resets the client connection on invalid request parsing"
        },
        {
            "name" : "t_wrong_body_length.test_request_wrong_length.RequestSmallBodyLength",
            "reason": "Disabled by issue #1676 (development) and #287 (testing). Besides the requested functionality changes, Tempesta FW currently resets the client connection on invalid request parsing"
        },
        {
            "name" : "t_wrong_body_length.test_request_wrong_length.RequestMissingBodyLength",
            "reason": "Disabled by issue #1676 (development) and #287 (testing). Besides the requested functionality changes, Tempesta FW currently resets the client connection on invalid request parsing"
        },
        {
            "name" : "t_wrong_body_length.test_request_wrong_length.RequestSmallBodyLength",
            "reason": "Disabled by issue #1676 (development) and #287 (testing). Besides the requested functionality changes, Tempesta FW currently resets the client connection on invalid request parsing"
        },
        {
            "name" : "cache.test_purge_resp_hch.HeavyChunkedPurgeRespTest.test_1_purge_resp_hch",
            "reason": "Need to investigate"
        },
        {
            "name" : "http_rules.test_http.HttpRulesBackupServers.test_scheduler",
            "reason": "Disable by issue #328"
        },
        {
            "name": "tls.test_tls_cert.TlsCertSelectBySan",
            "reason": "Disable by issue #1688"
        },
        {
            "name": "tls.test_tls_cert.TlsSniWithHttpTable",
            "reason": "Disable by issue #1688"
        },
        {
            "name": "tls.test_tls_cert.TlsSniWithHttpTableFrang",
            "reason": "Disable by issue #1688"
        },
        {
            "name": "tls.test_tls_cert.TlsSniWithHttpTableMulti",
            "reason": "Disable by issue #1688"
        },
        {
            "name": "tls.test_tls_cert.TlsSniWithHttpTableMultiH2",
            "reason": "Disable by issue #1688"
        },
        {
            "name": "tls.test_tls_cert.TlsSniWithHttpTableMultiFrang",
            "reason": "Disable by issue #1688"
        },
        {
            "name": "tls.test_tls_cert.TlsSniWithHttpTableMultiH2Frang",
            "reason": "Disable by issue #1688"
        },
        {
            "name" : "very_many_backends.test_deadtime_1M.ChangingSG.test",
            "reason": "Disable by issue #328"
        },
        {
            "name" : "very_many_backends.test_deadtime_1M.AddingBackendNewSG.test",
            "reason": "Disable by issue #328"
        },
        {
            "name" : "very_many_backends.test_deadtime_1M.DontModifyBackend.test",
            "reason": "Disable by issue #328"
        },
        {
            "name" : "very_many_backends.test_deadtime_1M.RemovingBackendSG.test",
            "reason": "Disable by issue #328"
        },
        {
            "name" : "cache.test_cache_control.ResponseMustRevalidateCached.test",
            "reason": "Disable by issue #328"
        },
        {
            "name" : "cache.test_cache_control.StoringResponsesWithSetCookieHeaderProxyRevalidateCache.test",
            "reason": "Disable by issue #328"
        },
        {
            "name" : "cache.test_cache_control.RequestOnlyIfCachedCached.test",
            "reason": "Disable by issue #328"
        },
        {
            "name" : "cache.test_cache_control.StoringResponsesToAuthenticatedRequestsMustRevalidateCache2.test",
            "reason": "Disable by issue #328"
        },
        {
            "name" : "t_long_body.test_long_request",
            "reason": "Disable by issue #328"
        },
        {
            "name" : "cache.test_cache_control.StoringResponsesWithSetCookieHeaderMustRevalidateCache",
            "reason": "Disable by issue #328"
        },
        {
            "name" : "http2_general.test_h2_sticky_cookie.H2StickyCookieTestCase",
            "reason": "Does not work, issue 1396"
        },
        {
            "name": "t_long_body.test_long_response.LongBodyInResponse",
            "reason": "Disable by issue #1703"
        },
        {
            "name": "t_long_body.test_long_request.LongBodyInRequest.test_h2",
            "reason": "Disable by issue #1714"
        },
        {
            "name" : "selftests.test_framework.ExampleTest.test_curl",
            "reason": "Disable by issue #308"
        },
        {
            "name" : "http2_general.test_h2_headers.MissingDateServerWithBodyTest",
            "reason" : "Disabled by issue #1669"
        },
        {
            "name" : "http2_general.test_h2_headers.MissingDateServerWithLargeBodyTest",
            "reason" : "Disabled by issue #1704"
        },
        {
            "name" : "http_general.test_headers.BackendSetCoookie",
            "reason" : "Disabled by issue #1690"
        },
        {
            "name" : "sessions.test_cookies",
            "reason" : "Disabled by issue #923"
        },
        {
            "name" : "sessions.test_js_challenge",
            "reason" : "Disabled by issue #923"
        },
        {
            "name" : "sessions.test_learn",
            "reason" : "Disabled by issue #923"
        },
        {
            "name" : "sessions.test_redir_mark",
            "reason" : "Disabled by issue #923"
        },
        {
            "name" : "sessions.test_sessions",
            "reason" : "Disabled by issue #923"
        },
        {
            "name": "sessions.test_sticky_sess_stress",
            "reason": "Disabled by issue #923"
        },
        {
            "name": "sessions.test_h2_sticky_scheduler",
            "reason": "Disabled by issues #1748 #261"
        },
        {
            "name" : "t_sites.test_wordpress.TestWordpressSite.test_auth_not_cached",
            "reason": "Disable by issue #1690"
        },
        {
            "name" : "t_sites.test_wordpress.TestWordpressSite.test_blog_post_not_cached_for_autheticated_user",
            "reason": "Disable by issue #1690"
        },        
        {
            "name" : "t_sites.test_wordpress.TestWordpressSite.test_blog_post_flow",
            "reason": "Disable by issue #1690"
        },
        {
            "name" : "t_sites.test_wordpress.TestWordpressSiteH2.test_auth_not_cached",
            "reason": "Disable by issue #1690"
        },
        {
            "name" : "t_sites.test_wordpress.TestWordpressSiteH2.test_blog_post_flow",
            "reason": "Disable by issue #1690"
        },
        {
            "name" : "t_sites.test_wordpress.TestWordpressSiteH2",
            "reason": "Disable by issue #1669"
        },
        {
            "name" : "t_stress.test_wordpress.H2WordpressStress",
            "reason": "Disable by issue #1703 - can cause kernel panic"
        }
    ]
}<|MERGE_RESOLUTION|>--- conflicted
+++ resolved
@@ -140,99 +140,6 @@
         {
             "name" : "selftests.test_deproxy.DeproxyTestH2.test_bodyless_multiplexed",
             "reason" : "Disabled by issue #1669"
-        },
-        {
-<<<<<<< HEAD
-            "name" : "tls.test_tls_basic.TlsBasic.test_connection_close",
-            "reason" : "Disabled by issue #203"
-        },
-        {
-            "name" :  "tls.test_tls_tickets.TlsVhostConfusionDfltVhost.test",
-            "reason" : "Disabled by issue #154"
-        },
-        {
-            "name" :  "tcp_connection.test_connection_close.CloseConnection.test",
-            "reason" : "Disabled by issue #154"
-        },
-        {
-            "name" :  "tls.test_tls_cert.ECDSA_SHA256_SECP256.test",
-            "reason" : "Disabled by issue #154"
-        },
-        {
-            "name" :  "tls.test_tls_cert.RSA1024_SHA384.test",
-            "reason" : "Disabled by issue #154"
-        },
-        {
-            "name" :  "tls.test_tls_cert.RSA2048_SHA512.test",
-            "reason" : "Disabled by issue #154"
-        },
-        {
-            "name" :  "tls.test_tls_cert.RSA4096_SHA512.test",
-            "reason" : "Disabled by issue #154"
-        },
-        {
-            "name" :  "tls.test_tls_cert.StaleCert.test",
-            "reason" : "Disabled by issue #154"
-        },
-        {
-            "name" :  "tls.test_tls_handshake.TlsHandshakeTest.test_bad_sni",
-            "reason" : "Disabled by issue #154"
-        },
-        {
-            "name" :  "tls.test_tls_handshake.TlsHandshakeTest.test_old_handshakes",
-            "reason" : "Disabled by issue #154"
-        },
-        {
-            "name" :  "tls.test_tls_integrity.Cache.test_various_req_resp_sizes",
-            "reason" : "Disabled by issue #154"
-        },
-        {
-            "name" :  "tls.test_tls_integrity.CloseConnection.test1",
-            "reason" : "Disabled by issue #154"
-        },
-        {
-            "name" :  "tls.test_tls_integrity.CloseConnection.test2",
-            "reason" : "Disabled by issue #154"
-        },
-        {
-            "name" :  "tls.test_tls_integrity.CloseConnection.test3",
-            "reason" : "Disabled by issue #154"
-        },
-        {
-            "name" :  "tls.test_tls_integrity.CloseConnection.test4",
-            "reason" : "Disabled by issue #154"
-        },
-        {
-            "name" :  "tls.test_tls_integrity.CloseConnection.test5",
-            "reason" : "Disabled by issue #154"
-        },
-        {
-            "name" :  "tls.test_tls_integrity.CloseConnection.test6",
-            "reason" : "Disabled by issue #154"
-        },
-        {
-            "name" :  "tls.test_tls_integrity.CloseConnection.test7",
-            "reason" : "Disabled by issue #154"
-        },
-        {
-            "name" :  "tls.test_tls_integrity.CloseConnection.test8",
-            "reason" : "Disabled by issue #154"
-        },
-        {
-            "name" :  "tls.test_tls_integrity.Proxy.test_tcp_segs",
-            "reason" : "Disabled by issue #154"
-        },
-        {
-            "name" :  "tls.test_tls_integrity.Proxy.test_various_req_resp_sizes",
-            "reason" : "Disabled by issue #154"
-        },
-        {
-            "name" :  "tls.test_tls_tickets.TlsTicketTest.test_empty_ticket",
-            "reason" : "Disabled by issue #154"
-=======
-            "name" : "sessions",
-            "reason" : "Disabled by issue #37"
->>>>>>> 9d978556
         },
         {
             "name" : "tls.test_tls_kernel.TCrypt.test_tcrypt",
