{
    "disable" : true,
    "disabled" : [
        {
            "name" : "regression.test_stress_pipeline.PipelineFaultInjection",
            "reason" : "Problems with stap, see tempesta-test#45"
        },
        {
            "name" : "tcp_connection.test_connection_close.CloseClientConnectiononInvalidReq",
            "reason" : "Invalid request is parsed as two requests. The second response is not supported by current deproxy architecture."
        },
        {
            "name" : "regression.test_srv_failovering.FailoveringTest.test_on_close",
            "reason" : ""
        },
        {
            "name" : "regression.test_srv_failovering.FailoveringTest.test_on_shutdown",
            "reason" : ""
        },
        {
            "name" : "regression.test_shutdown.ShutdownTest.test_shutdown",
            "reason" : ""
        },
        {
            "name" : "regression.test_shutdown.ShutdownTest.test_shutdown_with_traffic",
            "reason" : ""
        },
        {
            "name" : "very_many_backends.test_stress_1M.ManyBackends1InGroup",
            "reason" : "Read errors"
        },
        {
            "name" : "very_many_backends.test_stress_1M.ManyBackends32InGroup",
            "reason" : "Read errors"
        },
        {
            "name" : "mixed_requests.test_mixed.MixedRequests.test_trace",
            "reason" : "Too many 502, sometimes no good answers at all"
        },
        {
            "name" : "t_wrong_body_length.test_response_wrong_length.ResponseSmallBodyLength",
            "reason" : "Disabled by issue #1752"
        },
        {
            "name" : "t_sched.test_ratio_dynamic.RatioDynamicMax",
            "reason" : "Maximum latency delay is unpredictable in heavy concurrent environment"
        },
        {
            "name" : "t_sched.test_ratio_dynamic.RatioPredictMax",
            "reason" : "Maximum latency delay is unpredictable in heavy concurrent environment"
        },
        {
            "name" : "t_sched.test_h2_ratio_dynamic.RatioDynamicMaxH2",
            "reason" : "Maximum latency delay is unpredictable in heavy concurrent environment"
        },
        {
            "name" : "t_sched.test_h2_ratio_dynamic.RatioPredictMaxH2",
            "reason" : "Maximum latency delay is unpredictable in heavy concurrent environment"
        },
        {
            "name" : "t_sched.test_ratio_dynamic_recalc.RatioDynamicMax",
            "reason" : "Maximum latency delay is unpredictable in heavy concurrent environment"
        },
        {
            "name" : "t_sched.test_ratio_dynamic_recalc.RatioPredictMax",
            "reason" : "Maximum latency delay is unpredictable in heavy concurrent environment"
        },
                {
            "name" : "t_sched.test_h2_ratio_dynamic_recalc.RatioDynamicMaxH2",
            "reason" : "Maximum latency delay is unpredictable in heavy concurrent environment"
        },
        {
            "name" : "t_sched.test_h2_ratio_dynamic_recalc.RatioPredictMaxH2",
            "reason" : "Maximum latency delay is unpredictable in heavy concurrent environment"
        },
        {
            "name" : "reconf.test_stress_grace",
            "reason" : "See tempesta-tech/tempesta#1043 and tempesta-tech/tempesta#1044 and #988"
        },
        {
            "name" : "reconf.reconf_stress",
            "reason" : "#988"
        },
        {
            "name" : "reconf.test_stress_sched_ratio",
            "reason" : "#988"
        },
        {
            "name" : "reconf.test_stress_health_monitor",
            "reason" : "#988"
        },
        {
            "name" : "reconf.test_stress_sticky",
            "reason" : "#988"
        },
        {
            "name" : "reconf.test_stress_sched_hash",
            "reason" : "#988"
        },
        {
            "name" : "reconf.test_stress_sched_http",
            "reason" : "#988"
        },
        {
            "name" : "flacky_net",
            "reason" : "Disabled by issue #114"
        },
        {
            "name" : "pipelining",
            "reason" : "Disabled by issue #963"
        },
        {
            "name" : "selftests.test_deproxy.DeproxyChunkedTest.test_deproxy_one_chain",
            "reason" : "Disabled by issue #73"
        },
        {
            "name" : "selftests.test_deproxy.DeproxyTest.test_deproxy_one_chain",
            "reason" : "Disabled by issue #73"
        },
        {
            "name" : "selftests.test_deproxy.DeproxyTestFailOver.test_deproxy_one_chain",
            "reason" : "Disabled by issue #73"
        },
        {
            "name" : "selftests.test_responses.ParseBody.test_chunked_empty",
            "reason" : "Disabled by issue #73"
        },
        {
            "name" : "selftests.test_responses.ParseBody.test_contentlength",
            "reason" : "Disabled by issue #73"
        },
        {
            "name" : "selftests.test_responses.ParseBody.test_contentlength_too_short",
            "reason" : "Disabled by issue #73"
        },
        {
            "name" : "selftests.test_responses.ParseResponse.test_equal",
            "reason" : "Disabled by issue #73"
        },
        {
            "name" : "selftests.test_responses.ParseResponse.test_parse",
            "reason" : "Disabled by issue #73"
        },
        {
            "name" : "tls.test_tls_integrity.Proxy.test_tcp_segs",
            "reason" : "Disabled by issue #1836"
        },
                {
            "name" : "tls.test_tls_integrity.ProxyH2.test_tcp_segs",
            "reason" : "Disabled by issue #1836"
        },
        {
            "name" : "health_monitoring",
            "reason" : "Disabled by issue #273"
        },
        {
            "name" : "access_log.test_access_log.AccessLogTest.test_bad_user_agent",
            "reason" : "Disabled by issue #198"
        },
        {
            "name" : "cache.test_cache_control.CacheLocationNonidempotentGetBypass",
            "reason": "Disabled by issue #1663"
        },
        {
            "name" : "cache.test_cache_control.CacheLocationNonidempotentHeadBypass",
            "reason": "Disabled by issue #1663"
        },
        {
            "name": "cache.test_cache_control.StoringResponsesWithSetCookieHeaderMaxAgeCache",
            "reason": "Disabled by issue #1678"
        },
        {
            "name": "cache.test_cache_control.StoringResponsesWithSetCookieHeaderNoTransformCache",
            "reason": "Disabled by issue #1678"
        },
        {
            "name": "cache.test_cache_control.StoringResponsesWithSetCookieHeaderDefaultCache",
            "reason": "Disabled by issue #1678"
        },
        {
            "name": "cache.test_cache.H2Cache",
            "reason": "Disabled by issue #416"
        },
        {
            "name": "cache.test_cache.TestChunkedResponse",
            "reason": "Disabled by issue #1698"
        },
        {
            "name": "cache.test_purge.TestPurgeGet",
            "reason": "Disabled by issue #1692"
        },
        {
            "name" : "t_wrong_body_length.test_request_wrong_length.RequestMissingBodyLength",
            "reason": "Disabled by issue #1676 (development) and #287 (testing). Besides the requested functionality changes, Tempesta FW currently resets the client connection on invalid request parsing"
        },
        {
            "name" : "t_wrong_body_length.test_request_wrong_length.RequestSmallBodyLength",
            "reason": "Disabled by issue #1676 (development) and #287 (testing). Besides the requested functionality changes, Tempesta FW currently resets the client connection on invalid request parsing"
        },
        {
            "name" : "t_wrong_body_length.test_request_wrong_length.RequestMissingBodyLength",
            "reason": "Disabled by issue #1676 (development) and #287 (testing). Besides the requested functionality changes, Tempesta FW currently resets the client connection on invalid request parsing"
        },
        {
            "name" : "t_wrong_body_length.test_request_wrong_length.RequestSmallBodyLength",
            "reason": "Disabled by issue #1676 (development) and #287 (testing). Besides the requested functionality changes, Tempesta FW currently resets the client connection on invalid request parsing"
        },
        {
            "name" : "cache.test_purge_resp_hch.HeavyChunkedPurgeRespTest.test_1_purge_resp_hch",
            "reason": "Need to investigate"
        },
        {
            "name": "t_long_body.test_long_response.LongBodyInResponse",
            "reason": "Disable by issue #1703"
        },
        {
            "name": "t_long_body.test_long_request.LongBodyInRequest.test_h2",
            "reason": "Disable by issue #1714"
        },
        {
            "name" : "sessions.test_sticky_sess_stress.OneClient",
            "reason" : "Disabled by issue #398"
        },
        {
            "name" : "sessions.test_redir_mark",
            "reason" : "Disabled by issue #399"
        },
        {
            "name" : "t_stress.test_wordpress.H2WordpressStress",
            "reason": "Disable by issue #1703 - can cause kernel panic"
        },
        {
            "name": "t_frang.test_connection_rate_burst.FrangConnectionRateBurstTestCase.test_connection_burst",
            "reason": "Disabled by issue #1751"
        },
        {
            "name": "t_frang.test_ip_block.FrangIpBlockMessageLimits.test_two_clients_two_ip_with_ip_block_on",
            "reason": "Disabled by issue #1751"
        },
        {
            "name": "t_frang.test_ip_block.FrangIpBlockMessageLimits.test_two_clients_one_ip_with_ip_block_on",
            "reason": "Disabled by issue #1751"
        },
        {
            "name": "t_frang.test_ip_block.FrangIpBlockConnectionLimits.test_two_clients_one_ip_with_ip_block_on",
            "reason": "Disabled by issue #1751"
        },
        {
            "name": "t_frang.test_ip_block.FrangIpBlockConnectionLimits.test_two_clients_one_ip_with_ip_block_off",
            "reason": "Disabled by issue #1751 and #1749"
        },
        {
            "name": "t_frang.test_request_rate_burst.FrangRequestRateTestCase",
            "reason": "Disabled by issue #1751"
        },
        {
            "name": "t_frang.test_request_rate_burst.FrangRequestBurstTestCase",
            "reason": "Disabled by issue #1751"
        },
        {
            "name": "t_frang.test_connection_rate_burst.FrangConnectionRateDifferentIp",
            "reason": "Disabled by issue #1751"
        },
        {
            "name": "t_frang.test_connection_rate_burst.FrangConnectionBurstDifferentIp",
            "reason": "Disabled by issue #1751"
        },
        {
            "name": "t_frang.test_connection_rate_burst.FrangTlsRateDifferentIp",
            "reason": "Disabled by issue #1751"
        },
        {
            "name": "t_frang.test_connection_rate_burst.FrangTlsBurstDifferentIp",
            "reason": "Disabled by issue #1751"
        },
        {
            "name": "t_frang.test_connection_rate_burst.FrangConnectionRateBurstTestCase.test_connection_rate",
            "reason": "Disabled by issue #1749"
        },
        {
            "name": "t_frang.test_connection_rate_burst.FrangTlsRateBurstTestCase.test_connection_rate_on_the_limit",
            "reason": "Disabled by issue #1716"
        },
        {
            "name": "t_frang.test_connection_rate_burst.FrangTlsRateBurstTestCase.test_connection_rate",
            "reason": "Disabled by issue #1716"
        },
        {
            "name": "t_frang.test_connection_rate_burst.FrangConnectionTlsAndNonTlsRateBurst",
            "reason": "Disabled by issue #1716"
        },
        {
            "name": "t_frang.test_http_strict_host_checking.FrangHostRequiredTestCase.test_host_header_no_port_in_host",
            "reason": "Disabled by issue #1719"
        },
        {
            "name": "t_frang.test_http_strict_host_checking.FrangHostRequiredTestCase.test_host_header_no_port_in_uri",
            "reason": "Disabled by issue #1719"
        },
        {
            "name": "t_frang.test_concurrent_connections.ConcurrentConnections.test_clear_client_connection_stats",
            "reason": "Disabled by issue #1740"
        },
        {
            "name": "t_frang.test_concurrent_connections.ConcurrentConnections.test_three_clients_same_ip",
            "reason": "Disabled by issue #1749 and #1751"
        },
        {
            "name": "t_frang.test_concurrent_connections.ConcurrentConnections.test_three_clients_same_ip_with_block_ip",
            "reason": "Disabled by issue #1751"
        },
        {
            "name": "t_frang.test_http_resp_code_block.HttpRespCodeBlock.test_two_clients_one_ip",
            "reason": "Disabled by issue #1751"
        },
        {
            "name": "t_frang.test_http_resp_code_block.HttpRespCodeBlockH2.test_two_clients_one_ip",
            "reason": "Disabled by issue #1751"
        },
        {
            "name": "t_frang.test_client_body_and_header_timeout",
            "reason": "Disabled by issue #1762"
        },
        {
            "name": "http2_general.test_h2_frame.TestH2Frame.test_empty_last_data_frame",
            "reason": "Disabled by issue #1775"
        },
        {
            "name": "t_wrong_body_length.test_h2_request_wrong_length.RequestSmallBodyLength",
            "reason": "Disabled by issue #1771"
        },
        {
            "name": "t_wrong_body_length.test_h2_request_wrong_length.RequestLongBodyLength",
            "reason": "Disabled by issue #1771"
        },
        {
            "name": "encoding.test_encoding.TestH1ChunkedIsNotLast",
            "reason": "Disabled by issue #1773"
        },
        {
            "name": "http2_general.test_h2_hpack.TestHpack.test_hpack_bomb",
            "reason": "Disabled by issue #1780"
        },
        {
            "name": "http2_general.test_h2_streams.TestH2Stream.test_max_concurrent_stream",
            "reason": "Disabled by issue #1346"
        },
        {
            "name": "http2_general.test_h2_streams.TestH2Stream.test_reuse_stream_id",
            "reason": "Disabled by issue #1800"
        },
        {
            "name": "http2_general.test_h2_headers.TestConnectionHeaders.test_TE_header_in_response",
            "reason": "Disabled by PR #1917"
        },
        {
            "name": "http2_general.test_h2_hpack.TestFramePayloadLength.test_large_frame_payload_length",
            "reason": "Disabled by issue #1819"
        },
        {
            "name": "http2_general.test_h2_frame.TestH2Frame.test_rst_frame_in_response",
            "reason": "Disabled by issue #1819"
        },
        {
            "name": "http2_general.test_h2_frame.TestH2Frame.test_double_header_frame_in_single_stream",
            "reason": "Disabled by issue #1823"
        },
        {
            "name": "t_stress.test_stress.WrkStressMTU80",
            "reason": "Disabled by issue #1867"
        },
        {
            "name": "t_stress.test_stress.TlsWrkStressMTU80",
            "reason": "Disabled by issue #1867"
        },
        {
            "name": "t_stress.test_stress.H2LoadStressMTU80",
            "reason": "Disabled by issue #1867"
        },
        {
            "name": "t_frang.test_header_cnt.FrangHttpHeaderCountH2.test_settings_max_header_list_size",
            "reason": "Disabled by issue #1838"
        },
        {
            "name": "t_frang.test_header_cnt.FrangHttpHeaderCountH2.test_hpack_bomb",
            "reason": "Disabled by issue #1780 and 1838"
        },
        {
            "name": "t_frang.test_header_cnt.FrangHttpHeaderCountH2.test_reaching_limit_headers_as_bytes",
            "reason": "Disabled by issue #1838"
        },
        {
            "name": "t_sched.test_per_group_lb",
            "reason": "Disabled by issue #702"
        },
        {
            "name": "t_sched.test_h2_per_group_lb",
            "reason": "Disabled by issue #702"
        },
        {
            "name": "t_sched.test_ratio_dynamic",
            "reason": "Disabled by issue #702"
        },
        {
            "name": "t_sched.test_h2_ratio_dynamic",
            "reason": "Disabled by issue #702"
        },
        {
            "name": "t_sched.test_ratio_dynamic_recalc",
            "reason": "Disabled by issue #702"
        },
        {
            "name": "t_sched.test_h2_ratio_dynamic_recalc",
            "reason": "Disabled by issue #702"
        },
        {
            "name": "t_sched.test_hash_stress.BindToServerFailovering",
            "reason": "Disabled by issue #702"
        },
        {
            "name": "t_sched.test_h2_hash_stress.BindToServerFailoveringH2",
            "reason": "Disabled by issue #702"
        },
        {
            "name": "ws.test_ws_ping.WsPipelining",
            "reason": "Disabled by issue #1866"
        },
        {
<<<<<<< HEAD
=======
            "name": "t_malformed.test_h2_field_validity.TestH2HeaderFieldRequest.test_ascii_uppercase_in_header_name",
            "reason": "Disabled by issue #1729"
        },
        {
            "name": "t_malformed.test_h2_field_validity.TestH2HeaderFieldRequest.test_ascii_0x20_and_0x09_in_header_value",
            "reason": "Disabled by issue #1882"
        },
        {
            "name": "t_malformed.test_h2_field_validity.TestH2HeaderFieldResponse.test_ascii_0x20_and_0x09_in_header_value",
            "reason": "Disabled by issue #1882"
        },
        {
            "name": "http2_general.test_h2_headers.TestTrailers.test_trailers_with_pseudo_headers_in_request",
            "reason": "Disabled by issue #1881"
        },
        {
            "name": "http2_general.test_h2_headers.TestTrailers.test_trailers_with_continuation_frame_in_request",
            "reason": "Disabled by issue #1881"
        },
        {
            "name": "http2_general.test_h2_headers.TestPseudoHeaders.test_without_scheme_header",
            "reason": "Disabled by issue #1883"
        },
        {
            "name": "http2_general.test_h2_headers.TestPseudoHeaders.test_without_path_header",
            "reason": "Disabled by issue #1883"
        },
        {
            "name": "http2_general.test_h2_headers.TestPseudoHeaders.test_without_method_header",
            "reason": "Disabled by issue #1883"
        },
        {
            "name": "http2_general.test_h2_headers.TestPseudoHeaders.test_connect_method_with_path_and_scheme",
            "reason": "Disabled by issue #1883"
        },
        {
            "name": "tls.test_tls_cert.TlsSniWithHttpTableMulti",
            "reason": "Disabled by test issue #212"
        },
        {
>>>>>>> 1d4c4245
            "name": "t_modify_http_headers.test_logic.TestManyResponseHeaders",
            "reason": "Disabled by issue #1103"
        },
        {
            "name": "t_modify_http_headers.test_logic.TestManyCachedResponseHeaders",
            "reason": "Disabled by issue #1103"
        },
        {
            "name": "t_modify_http_headers.test_logic.TestManyRequestHeadersH2",
            "reason": "Disabled by issue #1103"
        },
        {
            "name": "tls.test_tls_cert.WrkTestsMultipleVhosts.test_wrk",
            "reason": "Disabled by issue #1928"
        }
    ]
}<|MERGE_RESOLUTION|>--- conflicted
+++ resolved
@@ -426,8 +426,7 @@
             "reason": "Disabled by issue #1866"
         },
         {
-<<<<<<< HEAD
-=======
+
             "name": "t_malformed.test_h2_field_validity.TestH2HeaderFieldRequest.test_ascii_uppercase_in_header_name",
             "reason": "Disabled by issue #1729"
         },
@@ -464,11 +463,6 @@
             "reason": "Disabled by issue #1883"
         },
         {
-            "name": "tls.test_tls_cert.TlsSniWithHttpTableMulti",
-            "reason": "Disabled by test issue #212"
-        },
-        {
->>>>>>> 1d4c4245
             "name": "t_modify_http_headers.test_logic.TestManyResponseHeaders",
             "reason": "Disabled by issue #1103"
         },
