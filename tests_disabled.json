--- conflicted
+++ resolved
@@ -314,25 +314,24 @@
             "reason": "The test does not work on the SUT server - crash, issue #2255"
         },
         {
-<<<<<<< HEAD
+            "name": "t_ja5.test_ja5_filters.TestJa5FiltersTestSuiteTls",
+            "reason": "Only TLS1.2 is available now"
+        },
+        {
+            "name": "t_ja5.test_ja5_filters.TestJa5FiltersTestSuiteCurves",
+            "reason": "Only curve prime256v1 is available now"
+        },
+        {
+            "name": "t_ja5.test_ja5_filters.TestJa5FiltersTestSuiteAlpn",
+            "reason": "Disabled by test issue #2329"
+        },
+        {
             "name": "t_clickhouse.test_clickhouse_logs.TestClickhouseLogsBufferConfiguration.test_mmap_buffer",
             "reason": "Disabled by issue #2313"
         },
         {
             "name": "t_clickhouse.test_clickhouse_logs.TestClickHouseLogsUnderLoad",
             "reason": "Disabled by issue #2314"
-=======
-            "name": "t_ja5.test_ja5_filters.TestJa5FiltersTestSuiteTls",
-            "reason": "Only TLS1.2 is available now"
-        },
-        {
-            "name": "t_ja5.test_ja5_filters.TestJa5FiltersTestSuiteCurves",
-            "reason": "Only curve prime256v1 is available now"
-        },
-        {
-            "name": "t_ja5.test_ja5_filters.TestJa5FiltersTestSuiteAlpn",
-            "reason": "Disabled by test issue #2329"
->>>>>>> 79d468a7
         }
     ]
 }