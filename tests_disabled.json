{
    "disable" : true,
    "disabled" : [
        {
            "name" : "regression.test_stress_pipeline.PipelineFaultInjection",
            "reason" : "Problems with stap, see tempesta-test#45"
        },
        {
            "name" : "tcp_connection.test_connection_close.CloseClientConnectiononInvalidReq",
            "reason" : "Invalid request is parsed as two requests. The second response is not supported by current deproxy architecture."
        },
        {
            "name" : "regression.test_srv_failovering.FailoveringTest.test_on_close",
            "reason" : ""
        },
        {
            "name" : "regression.test_srv_failovering.FailoveringTest.test_on_shutdown",
            "reason" : ""
        },
        {
            "name" : "regression.test_shutdown.ShutdownTest.test_shutdown",
            "reason" : ""
        },
        {
            "name" : "regression.test_shutdown.ShutdownTest.test_shutdown_with_traffic",
            "reason" : ""
        },
        {
            "name" : "very_many_backends.test_stress_1M.ManyBackends1InGroup",
            "reason" : "Read errors"
        },
        {
            "name" : "very_many_backends.test_stress_1M.ManyBackends32InGroup",
            "reason" : "Read errors"
        },
        {
            "name" : "mixed_requests.test_mixed.MixedRequests.test_trace",
            "reason" : "Too many 502, sometimes no good answers at all"
        },
        {
            "name" : "t_wrong_body_length.test_response_wrong_length.ResponseSmallBodyLength",
            "reason" : "Disabled by issue #1752"
        },
        {
            "name" : "t_sched.test_ratio_dynamic.RatioDynamicMax",
            "reason" : "Maximum latency delay is unpredictable in heavy concurrent environment"
        },
        {
            "name" : "t_sched.test_ratio_dynamic.RatioPredictMax",
            "reason" : "Maximum latency delay is unpredictable in heavy concurrent environment"
        },
        {
            "name" : "t_sched.test_h2_ratio_dynamic.RatioDynamicMaxH2",
            "reason" : "Maximum latency delay is unpredictable in heavy concurrent environment"
        },
        {
            "name" : "t_sched.test_h2_ratio_dynamic.RatioPredictMaxH2",
            "reason" : "Maximum latency delay is unpredictable in heavy concurrent environment"
        },
        {
            "name" : "t_sched.test_ratio_dynamic_recalc.RatioDynamicMax",
            "reason" : "Maximum latency delay is unpredictable in heavy concurrent environment"
        },
        {
            "name" : "t_sched.test_ratio_dynamic_recalc.RatioPredictMax",
            "reason" : "Maximum latency delay is unpredictable in heavy concurrent environment"
        },
                {
            "name" : "t_sched.test_h2_ratio_dynamic_recalc.RatioDynamicMaxH2",
            "reason" : "Maximum latency delay is unpredictable in heavy concurrent environment"
        },
        {
            "name" : "t_sched.test_h2_ratio_dynamic_recalc.RatioPredictMaxH2",
            "reason" : "Maximum latency delay is unpredictable in heavy concurrent environment"
        },
        {
            "name" : "reconf.test_stress_grace",
            "reason" : "See tempesta-tech/tempesta#1043 and tempesta-tech/tempesta#1044 and #988"
        },
        {
            "name" : "reconf.reconf_stress",
            "reason" : "#988"
        },
        {
            "name" : "reconf.test_stress_sched_ratio",
            "reason" : "#988"
        },
        {
            "name" : "reconf.test_stress_health_monitor",
            "reason" : "#988"
        },
        {
            "name" : "reconf.test_stress_sticky",
            "reason" : "#988"
        },
        {
            "name" : "reconf.test_stress_sched_hash",
            "reason" : "#988"
        },
        {
            "name" : "reconf.test_stress_sched_http",
            "reason" : "#988"
        },
        {
            "name": "malformed.test_malformed_headers.MalformedRequestsTest",
            "reason" : "See tempesta-tech/tempesta#1050 and tempesta-tech/tempesta#1053"
        },
        {
            "name": "malformed.test_malformed_headers.MalformedResponsesTest",
            "reason" : "See tempesta-tech/tempesta#1050 and tempesta-tech/tempesta#1053"
        },
        {
            "name" : "flacky_net",
            "reason" : "Disabled by issue #114"
        },
        {
            "name" : "malformed",
            "reason" : "Disabled by issue #427"
        },
        {
            "name" : "pipelining",
            "reason" : "Disabled by issue #963"
        },
        {
            "name" : "selftests.test_deproxy.DeproxyChunkedTest.test_deproxy_one_chain",
            "reason" : "Disabled by issue #73"
        },
        {
            "name" : "selftests.test_deproxy.DeproxyTest.test_deproxy_one_chain",
            "reason" : "Disabled by issue #73"
        },
        {
            "name" : "selftests.test_deproxy.DeproxyTestFailOver.test_deproxy_one_chain",
            "reason" : "Disabled by issue #73"
        },
        {
            "name" : "selftests.test_responses.ParseBody.test_chunked_empty",
            "reason" : "Disabled by issue #73"
        },
        {
            "name" : "selftests.test_responses.ParseBody.test_contentlength",
            "reason" : "Disabled by issue #73"
        },
        {
            "name" : "selftests.test_responses.ParseBody.test_contentlength_too_short",
            "reason" : "Disabled by issue #73"
        },
        {
            "name" : "selftests.test_responses.ParseResponse.test_equal",
            "reason" : "Disabled by issue #73"
        },
        {
            "name" : "selftests.test_responses.ParseResponse.test_parse",
            "reason" : "Disabled by issue #73"
        },
        {
            "name" : "tls.test_tls_integrity.Proxy.test_tcp_segs",
            "reason" : "Disabled by issue #1836"
        },
                {
            "name" : "tls.test_tls_integrity.ProxyH2.test_tcp_segs",
            "reason" : "Disabled by issue #1836"
        },
        {
            "name" : "tls.test_tls_limits.TLSLimits.test_with_deproxy",
            "reason" : "Disabled by issue #363"
        },
        {
            "name" : "tls.test_tls_limits.TLSLimits.test_with_tlsperf",
            "reason" : "Disabled by issue #363"
        },
        {
            "name" : "tls.test_tls_limits.TLSLimitsBurst.test_with_deproxy",
            "reason" : "Disabled by issue #363"
        },
        {
            "name" : "tls.test_tls_limits.TLSLimitsBurst.test_with_tlsperf",
            "reason" : "Disabled by issue #363"
        },
        {
            "name" : "tls.test_tls_limits.TLSLimitsIncomplete.test",
            "reason" : "Disabled by issue #363"
        },
        {
            "name" : "health_monitoring",
            "reason" : "Disabled by issue #273"
        },
        {
            "name" : "access_log.test_access_log.AccessLogTest.test_bad_user_agent",
            "reason" : "Disabled by issue #198"
        },
        {
            "name" : "cache.test_cache_control.CacheLocationNonidempotentGetBypass",
            "reason": "Disabled by issue #1663"
        },
        {
            "name" : "cache.test_cache_control.CacheLocationNonidempotentHeadBypass",
            "reason": "Disabled by issue #1663"
        },
        {
            "name": "cache.test_cache_control.StoringResponsesWithSetCookieHeaderMaxAgeCache",
            "reason": "Disabled by issue #1678"
        },
        {
            "name": "cache.test_cache_control.StoringResponsesWithSetCookieHeaderNoTransformCache",
            "reason": "Disabled by issue #1678"
        },
        {
            "name": "cache.test_cache_control.StoringResponsesWithSetCookieHeaderDefaultCache",
            "reason": "Disabled by issue #1678"
        },
        {
            "name": "cache.test_cache.H2Cache",
            "reason": "Disabled by issue #416"
        },
        {
            "name": "cache.test_cache.TestChunkedResponse",
            "reason": "Disabled by issue #1698"
        },
        {
            "name": "cache.test_purge.TestPurgeGet",
            "reason": "Disabled by issue #1692"
        },
        {
            "name" : "t_wrong_body_length.test_request_wrong_length.RequestMissingBodyLength",
            "reason": "Disabled by issue #1676 (development) and #287 (testing). Besides the requested functionality changes, Tempesta FW currently resets the client connection on invalid request parsing"
        },
        {
            "name" : "t_wrong_body_length.test_request_wrong_length.RequestSmallBodyLength",
            "reason": "Disabled by issue #1676 (development) and #287 (testing). Besides the requested functionality changes, Tempesta FW currently resets the client connection on invalid request parsing"
        },
        {
            "name" : "t_wrong_body_length.test_request_wrong_length.RequestMissingBodyLength",
            "reason": "Disabled by issue #1676 (development) and #287 (testing). Besides the requested functionality changes, Tempesta FW currently resets the client connection on invalid request parsing"
        },
        {
            "name" : "t_wrong_body_length.test_request_wrong_length.RequestSmallBodyLength",
            "reason": "Disabled by issue #1676 (development) and #287 (testing). Besides the requested functionality changes, Tempesta FW currently resets the client connection on invalid request parsing"
        },
        {
            "name" : "cache.test_purge_resp_hch.HeavyChunkedPurgeRespTest.test_1_purge_resp_hch",
            "reason": "Need to investigate"
        },
        {
            "name": "t_long_body.test_long_response.LongBodyInResponse",
            "reason": "Disable by issue #1703"
        },
        {
            "name": "t_long_body.test_long_request.LongBodyInRequest.test_h2",
            "reason": "Disable by issue #1714"
        },
        {
            "name" : "sessions.test_sticky_sess_stress.OneClient",
            "reason" : "Disabled by issue #398"
        },
        {
            "name" : "sessions.test_redir_mark",
            "reason" : "Disabled by issue #399"
        },
        {
            "name" : "t_stress.test_wordpress.H2WordpressStress",
            "reason": "Disable by issue #1703 - can cause kernel panic"
        },
        {
            "name" : "t_sites.test_wordpress.TestWordpressSiteH2.test_get_admin_resource_with_assets",
            "reason": "Disable by issue #1841"
        },
        {
            "name": "t_frang.test_connection_rate_burst.FrangConnectionRateBurstTestCase.test_connection_burst",
            "reason": "Disabled by issue #1751"
        },
        {
            "name": "t_frang.test_ip_block.FrangIpBlockMessageLimits.test_two_clients_two_ip_with_ip_block_on",
            "reason": "Disabled by issue #1751"
        },
        {
            "name": "t_frang.test_ip_block.FrangIpBlockMessageLimits.test_two_clients_one_ip_with_ip_block_on",
            "reason": "Disabled by issue #1751"
        },
        {
            "name": "t_frang.test_ip_block.FrangIpBlockConnectionLimits.test_two_clients_one_ip_with_ip_block_on",
            "reason": "Disabled by issue #1751"
        },
        {
            "name": "t_frang.test_ip_block.FrangIpBlockConnectionLimits.test_two_clients_one_ip_with_ip_block_off",
            "reason": "Disabled by issue #1751 and #1749"
        },
        {
            "name": "t_frang.test_request_rate_burst.FrangRequestRateTestCase",
            "reason": "Disabled by issue #1751"
        },
        {
            "name": "t_frang.test_request_rate_burst.FrangRequestBurstTestCase",
            "reason": "Disabled by issue #1751"
        },
        {
            "name": "t_frang.test_connection_rate_burst.FrangConnectionRateDifferentIp",
            "reason": "Disabled by issue #1751"
        },
        {
            "name": "t_frang.test_connection_rate_burst.FrangConnectionBurstDifferentIp",
            "reason": "Disabled by issue #1751"
        },
        {
            "name": "t_frang.test_connection_rate_burst.FrangTlsRateDifferentIp",
            "reason": "Disabled by issue #1751"
        },
        {
            "name": "t_frang.test_connection_rate_burst.FrangTlsBurstDifferentIp",
            "reason": "Disabled by issue #1751"
        },
        {
            "name": "t_frang.test_connection_rate_burst.FrangConnectionRateBurstTestCase.test_connection_rate",
            "reason": "Disabled by issue #1749"
        },
        {
            "name": "t_frang.test_connection_rate_burst.FrangTlsRateBurstTestCase.test_connection_rate_on_the_limit",
            "reason": "Disabled by issue #1716"
        },
        {
            "name": "t_frang.test_connection_rate_burst.FrangTlsRateBurstTestCase.test_connection_rate",
            "reason": "Disabled by issue #1716"
        },
        {
            "name": "t_frang.test_connection_rate_burst.FrangConnectionTlsAndNonTlsRateBurst",
            "reason": "Disabled by issue #1716"
        },
        {
            "name": "t_frang.test_http_strict_host_checking.FrangHostRequiredTestCase.test_host_header_no_port_in_host",
            "reason": "Disabled by issue #1719"
        },
        {
            "name": "t_frang.test_http_strict_host_checking.FrangHostRequiredTestCase.test_host_header_no_port_in_uri",
            "reason": "Disabled by issue #1719"
        },
        {
            "name": "t_frang.test_concurrent_connections.ConcurrentConnections.test_clear_client_connection_stats",
            "reason": "Disabled by issue #1740"
        },
        {
            "name": "t_frang.test_concurrent_connections.ConcurrentConnections.test_three_clients_same_ip",
            "reason": "Disabled by issue #1749 and #1751"
        },
        {
            "name": "t_frang.test_concurrent_connections.ConcurrentConnections.test_three_clients_same_ip_with_block_ip",
            "reason": "Disabled by issue #1751"
        },
        {
            "name": "t_frang.test_http_resp_code_block.HttpRespCodeBlock.test_two_clients_one_ip",
            "reason": "Disabled by issue #1751"
        },
        {
            "name": "t_frang.test_http_resp_code_block.HttpRespCodeBlockH2.test_two_clients_one_ip",
            "reason": "Disabled by issue #1751"
        },
        {
            "name": "t_frang.test_client_body_and_header_timeout",
            "reason": "Disabled by issue #1762"
        },
        {
            "name": "http2_general.test_h2_frame.TestH2Frame.test_empty_last_data_frame",
            "reason": "Disabled by issue #1775"
        },
        {
            "name": "t_wrong_body_length.test_h2_request_wrong_length.RequestSmallBodyLength",
            "reason": "Disabled by issue #1771"
        },
        {
            "name": "t_wrong_body_length.test_h2_request_wrong_length.RequestLongBodyLength",
            "reason": "Disabled by issue #1771"
        },
        {
            "name": "encoding.test_encoding.TestH1ChunkedIsNotLast",
            "reason": "Disabled by issue #1773"
        },
        {
            "name": "http2_general.test_h2_headers.HeadersParsing.test_capitalized_header_in_request",
            "reason": "Disabled by issue #1729"
        },
        {
            "name": "http2_general.test_h2_hpack.TestHpack.test_hpack_bomb",
            "reason": "Disabled by issue #1780"
        },
        {
            "name": "http2_general.test_h2_streams.TestH2Stream.test_max_concurrent_stream",
            "reason": "Disabled by issue #1346"
        },
        {
            "name": "http2_general.test_h2_streams.TestH2Stream.test_reuse_stream_id",
            "reason": "Disabled by issue #1800"
        },
        {
            "name": "http2_general.test_h2_headers.TestConnectionHeaders.test_proxy_connection_header_in_request",
            "reason": "Disabled by issue #1805"
        },
        {
            "name": "http2_general.test_h2_headers.TestConnectionHeaders.test_upgrade_header_in_request",
            "reason": "Disabled by issue #1805"
        },
        {
            "name": "http2_general.test_h2_headers.TestConnectionHeaders.test_proxy_connection_header_in_response",
            "reason": "Disabled by issue #1805"
        },
        {
            "name": "http2_general.test_h2_headers.TestConnectionHeaders.test_upgrade_header_in_response",
            "reason": "Disabled by issue #1805"
        },
        {
            "name": "http2_general.test_h2_hpack.TestFramePayloadLength.test_large_frame_payload_length",
            "reason": "Disabled by issue #1819"
        },
        {
            "name": "http2_general.test_h2_frame.TestH2Frame.test_rst_frame_in_response",
            "reason": "Disabled by issue #1819"
        },
        {
            "name": "http2_general.test_h2_frame.TestH2Frame.test_double_header_frame_in_single_stream",
            "reason": "Disabled by issue #1823"
        },
        {
            "name": "t_http_rules.test_h2_http_tables.HttpTablesTestMarkRulesH2",
            "reason": "Disabled by issue #1841"
        },
        {
            "name": "t_stress.test_stress.WrkStressMTU80",
            "reason": "Disabled by issue #1867"
        },
        {
            "name": "t_stress.test_stress.TlsWrkStressMTU80",
            "reason": "Disabled by issue #1867"
        },
        {
            "name": "t_stress.test_stress.H2LoadStressMTU80",
            "reason": "Disabled by issue #1867"
        },
        {
            "name": "t_frang.test_header_cnt.FrangHttpHeaderCountH2.test_settings_max_header_list_size",
            "reason": "Disabled by issue #1838"
        },
        {
            "name": "t_frang.test_header_cnt.FrangHttpHeaderCountH2.test_hpack_bomb",
            "reason": "Disabled by issue #1780 and 1838"
        },
        {
            "name": "t_frang.test_header_cnt.FrangHttpHeaderCountH2.test_reaching_limit_headers_as_bytes",
            "reason": "Disabled by issue #1838"
        },
        {
            "name": "t_sched.test_per_group_lb",
            "reason": "Disabled by issue #702"
        },
        {
            "name": "t_sched.test_h2_per_group_lb",
            "reason": "Disabled by issue #702"
        },
        {
            "name": "t_sched.test_ratio_dynamic",
            "reason": "Disabled by issue #702"
        },
        {
            "name": "t_sched.test_h2_ratio_dynamic",
            "reason": "Disabled by issue #702"
        },
        {
            "name": "t_sched.test_ratio_dynamic_recalc",
            "reason": "Disabled by issue #702"
        },
        {
            "name": "t_sched.test_h2_ratio_dynamic_recalc",
            "reason": "Disabled by issue #702"
        },
        {
            "name": "t_sched.test_hash_stress.BindToServerFailovering",
            "reason": "Disabled by issue #702"
        },
        {
            "name": "t_sched.test_h2_hash_stress.BindToServerFailoveringH2",
            "reason": "Disabled by issue #702"
        },
        {
            "name": "ws.test_ws_ping.WsPipelining",
            "reason": "Disabled by issue #1866"
        },
        {
<<<<<<< HEAD
            "name": "tls.test_tls_limits.TLSMatchHostSni.test_host_sni_bypass_check",
            "reason": "Status unknown after #1878"
        },
        {
            "name": "t_frang.test_http_strict_host_checking.FrangHostRequiredH2TestCase.test_h2_double_different_forwarded_headers",
            "reason": "Test is not sending correct SNI after #1878"
        },
        {
            "name": "t_frang.test_http_strict_host_checking.FrangHostRequiredH2TestCase.test_h2_missmatch_forwarded_header",
            "reason": "Test is not sending correct SNI after #1878"
        },
        {
            "name": "t_frang.test_http_resp_code_block.HttpRespCodeBlockOneClientH2.test_not_reaching_the_limit",
            "reason": "Test is not sending correct SNI after #1878"
        },
        {
            "name": "t_frang.test_http_resp_code_block.HttpRespCodeBlockOneClientH2.test_reaching_the_limit_2",
            "reason": "Test is not sending correct SNI after #1878"
        },
        {
            "name": "t_frang.test_http_body_and_header_chunk_cnt.HttpBodyChunkCnt.test_body_chunk_cnt_invalid",
            "reason": "Chunked requests found to be broken in #456 branch (tempesta PR #1878)"
        },
        {
            "name": "t_frang.test_http_body_and_header_chunk_cnt.HttpBodyChunkCntH2.test_body_chunk_cnt_invalid",
            "reason": "Chunked requests found to be broken in #456 branch (tempesta PR #1878)"
        },
        {
            "name": "tls.test_tls_cert.TlsCertSelectBySanwitMultipleSections.test",
            "reason": "Can't run this test (tempesta PR #1878)"
=======
            "name": "http2_general.test_h2_headers.TestSplitCookies.test_split_cookies",
            "reason": "Disabled by issue #1736"
        },
        {
            "name": "t_modify_http_headers.test_logic.TestManyResponseHeaders",
            "reason": "Disabled by issue #1103"
        },
        {
            "name": "t_modify_http_headers.test_logic.TestManyCachedResponseHeaders",
            "reason": "Disabled by issue #1103"
        },
        {
            "name": "t_modify_http_headers.test_logic.TestManyRequestHeadersH2",
            "reason": "Disabled by issue #1103"
>>>>>>> 2ac83e19
        }
    ]
}<|MERGE_RESOLUTION|>--- conflicted
+++ resolved
@@ -482,7 +482,6 @@
             "reason": "Disabled by issue #1866"
         },
         {
-<<<<<<< HEAD
             "name": "tls.test_tls_limits.TLSMatchHostSni.test_host_sni_bypass_check",
             "reason": "Status unknown after #1878"
         },
@@ -513,7 +512,8 @@
         {
             "name": "tls.test_tls_cert.TlsCertSelectBySanwitMultipleSections.test",
             "reason": "Can't run this test (tempesta PR #1878)"
-=======
+		},
+		{
             "name": "http2_general.test_h2_headers.TestSplitCookies.test_split_cookies",
             "reason": "Disabled by issue #1736"
         },
@@ -528,7 +528,6 @@
         {
             "name": "t_modify_http_headers.test_logic.TestManyRequestHeadersH2",
             "reason": "Disabled by issue #1103"
->>>>>>> 2ac83e19
         }
     ]
 }