--- conflicted
+++ resolved
@@ -125,13 +125,8 @@
         if not self.response_buffer:
             return
         tf_cfg.dbg(4, "\tDeproxy: Client: Receive response.")
-<<<<<<< HEAD
         tf_cfg.dbg(5, f"<<<<<\n{self.response_buffer.encode()}\n>>>>>")
-        while len(self.response_buffer) > 0 and self.nrreq > self.nrresp:
-=======
-        tf_cfg.dbg(5, self.response_buffer)
         while len(self.response_buffer) > 0:
->>>>>>> 1d4c4245
             try:
                 method = self.methods[self.nrresp]
                 response = deproxy.Response(
