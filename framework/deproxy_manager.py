--- conflicted
+++ resolved
@@ -4,12 +4,9 @@
 import threading
 import traceback
 
-<<<<<<< HEAD
 from framework import stateful
 from helpers import tf_cfg
-=======
-from helpers import stateful, tf_cfg
->>>>>>> e0010adc
+
 
 __author__ = "Tempesta Technologies, Inc."
 __copyright__ = "Copyright (C) 2018 Tempesta Technologies, Inc."
