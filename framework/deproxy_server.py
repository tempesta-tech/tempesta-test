import abc
import asyncore
import socket
import sys
import threading
import time

import framework.port_checks as port_checks
import framework.tester
from helpers import deproxy, error, remote, stateful, tempesta, tf_cfg

from .templates import fill_template

__author__ = "Tempesta Technologies, Inc."
__copyright__ = "Copyright (C) 2018-2021 Tempesta Technologies, Inc."
__license__ = "GPL2"


class ServerConnection(asyncore.dispatcher_with_send):
    def __init__(self, server, sock=None, keep_alive=None):
        asyncore.dispatcher_with_send.__init__(self, sock)
        self.server = server
        self.keep_alive = keep_alive
        self.last_segment_time = 0
        self.responses_done = 0
        self.request_buffer = ""
        tf_cfg.dbg(6, "\tDeproxy: SrvConnection: New server connection.")

    def initiate_send(self):
        """Override dispatcher_with_send.initiate_send() which transfers
        data with too small chunks of 512 bytes.
        However if server.segment_size is set (!=0), use this value.
        """
        num_sent = 0
<<<<<<< HEAD
        num_sent = asyncore.dispatcher.send(self, self.out_buffer[:
                          self.server.segment_size
                          if self.server.segment_size > 0
                          else 4096*2 ])
=======
        num_sent = asyncore.dispatcher.send(
            self,
            self.out_buffer[: self.server.segment_size if self.server.segment_size > 0 else 4096],
        )
>>>>>>> c0c90e75
        self.out_buffer = self.out_buffer[num_sent:]
        self.last_segment_time = time.time()

    def send_pending_and_close(self):
        while len(self.out_buffer):
            self.initiate_send()
        self.handle_close()

    def writable(self):
        if (
            self.server.segment_gap != 0
            and time.time() - self.last_segment_time < self.server.segment_gap / 1000.0
        ):
            return False
        return asyncore.dispatcher_with_send.writable(self)

    def send_response(self, response):
        if response:
            tf_cfg.dbg(4, "\tDeproxy: SrvConnection: Send response.")
            tf_cfg.dbg(5, response)
            self.socket.sendall(response.encode())
        else:
            tf_cfg.dbg(4, "\tDeproxy: SrvConnection: Don't have response")
        if self.keep_alive:
            self.responses_done += 1
            if self.responses_done == self.keep_alive:
                self.send_pending_and_close()

    def handle_error(self):
        _, v, _ = sys.exc_info()
        error.bug("\tDeproxy: SrvConnection: %s" % v)

    def handle_close(self):
        tf_cfg.dbg(6, "\tDeproxy: SrvConnection: Close connection.")
        self.close()
        if self.server:
            try:
                self.server.connections.remove(self)
            except ValueError:
                pass

    def handle_read(self):
        self.request_buffer += self.recv(deproxy.MAX_MESSAGE_SIZE).decode()
        try:
            request = deproxy.Request(
                self.request_buffer, keep_original_data=self.server.keep_original_data
            )
        except deproxy.IncompleteMessage:
            return
        except deproxy.ParseError:
            tf_cfg.dbg(
                4,
                (
                    "Deproxy: SrvConnection: Can't parse message\n"
                    "<<<<<\n%s>>>>>" % self.request_buffer
                ),
            )
        # Handler will be called even if buffer is empty.
        if not self.request_buffer:
            return
        tf_cfg.dbg(4, "\tDeproxy: SrvConnection: Receive request.")
        tf_cfg.dbg(5, self.request_buffer)
        response, need_close = self.server.receive_request(request, self)
        self.request_buffer = ""
        if response:
            self.send_response(response)
        if need_close:
            self.close()


class BaseDeproxyServer(deproxy.Server, port_checks.FreePortsChecker):
    def __init__(self, *args, **kwargs):
        # This parameter controls whether to keep original data with the request
        # (See deproxy.HttpMessage.original_data)
        self.keep_original_data = kwargs.pop("keep_original_data", None)

        # Following 2 parameters control heavy chunked testing
        # You can set it programmaticaly or via client config
        # TCP segment size, bytes, 0 for disable, usualy value of 1 is sufficient
        self.segment_size = kwargs.pop("segment_size", 0)
        # Inter-segment gap, ms, 0 for disable.
        # You usualy do not need it; update timeouts if you use it.
        self.segment_gap = kwargs.pop("segment_gap", 0)

        deproxy.Server.__init__(self, *args, **kwargs)
        self.stop_procedures = [self.__stop_server]
        self.is_polling = threading.Event()
        self.sockets_changing = threading.Event()
        self.node = remote.host

    def handle_accept(self):
        pair = self.accept()
        if pair is not None:
            sock, _ = pair
            if self.segment_size:
                sock.setsockopt(socket.SOL_TCP, socket.TCP_NODELAY, 1)
            handler = ServerConnection(server=self, sock=sock, keep_alive=self.keep_alive)
            self.connections.append(handler)
            # ATTENTION
            # Due to the polling cycle, creating new connection can be
            # performed before removing old connection.
            # So we can have case with > expected amount of connections
            # It's not a error case, it's a problem of polling

    def run_start(self):
        tf_cfg.dbg(3, "\tDeproxy: Server: Start on %s:%d." % (self.ip, self.port))
        self.check_ports_status()
        self.polling_lock.acquire()

        try:
            self.create_socket(socket.AF_INET, socket.SOCK_STREAM)
            self.set_reuse_addr()
            self.bind((self.ip, self.port))
            self.listen(socket.SOMAXCONN)
        except Exception as e:
            tf_cfg.dbg(2, "Error while creating socket: %s" % str(e))
            self.polling_lock.release()
            raise e

        self.polling_lock.release()

    def __stop_server(self):
        tf_cfg.dbg(3, "\tDeproxy: Server: Stop on %s:%d." % (self.ip, self.port))
        self.polling_lock.acquire()

        self.close()
        connections = [conn for conn in self.connections]
        for conn in connections:
            conn.handle_close()
        if self.tester:
            self.tester.servers.remove(self)

        self.polling_lock.release()

    def set_events(self, polling_lock):
        self.polling_lock = polling_lock

    def wait_for_connections(self, timeout=1):
        if self.state != stateful.STATE_STARTED:
            return False

        t0 = time.time()
        while len(self.connections) < self.conns_n:
            t = time.time()
            if t - t0 > timeout:
                return False
            time.sleep(0.001)  # to prevent redundant CPU usage
        return True

    @abc.abstractmethod
    def receive_request(self, request, connection):
        raise NotImplementedError("Not implemented 'receive_request()'")


class StaticDeproxyServer(BaseDeproxyServer):
    def __init__(self, *args, **kwargs):
        self.response = kwargs["response"]
        kwargs.pop("response", None)
        BaseDeproxyServer.__init__(self, *args, **kwargs)
        self.last_request = None
        self.requests = []

    def run_start(self):
        self.requests = []
        BaseDeproxyServer.run_start(self)

    def set_response(self, response):
        self.response = response

    def receive_request(self, request, connection):
        self.requests.append(request)
        self.last_request = request
        return self.response, False


def deproxy_srv_factory(server, name, tester):
    port = server["port"]
    if port == "default":
        port = tempesta.upstream_port_start_from()
    else:
        port = int(port)
    srv = None
    ko = server.get("keep_original_data", None)
    ss = server.get("segment_size", 0)
    sg = server.get("segment_gap", 0)
    rtype = server["response"]
    if rtype == "static":
        content = fill_template(server["response_content"], server)
        srv = StaticDeproxyServer(
            port=port, response=content, keep_original_data=ko, segment_size=ss, segment_gap=sg
        )
    else:
        raise Exception("Invalid response type: %s" % str(rtype))

    tester.deproxy_manager.add_server(srv)
    return srv


framework.tester.register_backend("deproxy", deproxy_srv_factory)<|MERGE_RESOLUTION|>--- conflicted
+++ resolved
@@ -32,17 +32,10 @@
         However if server.segment_size is set (!=0), use this value.
         """
         num_sent = 0
-<<<<<<< HEAD
-        num_sent = asyncore.dispatcher.send(self, self.out_buffer[:
-                          self.server.segment_size
-                          if self.server.segment_size > 0
-                          else 4096*2 ])
-=======
         num_sent = asyncore.dispatcher.send(
             self,
-            self.out_buffer[: self.server.segment_size if self.server.segment_size > 0 else 4096],
+            self.out_buffer[: self.server.segment_size if self.server.segment_size > 0 else 4096*2],
         )
->>>>>>> c0c90e75
         self.out_buffer = self.out_buffer[num_sent:]
         self.last_segment_time = time.time()
 
