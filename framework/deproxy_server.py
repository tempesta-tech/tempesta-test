--- conflicted
+++ resolved
@@ -5,11 +5,7 @@
 import sys
 import threading
 import time
-<<<<<<< HEAD
-from typing import Union
-=======
-from typing import List
->>>>>>> c5e08f8e
+from typing import List, Union
 
 import framework.port_checks as port_checks
 import framework.tester
