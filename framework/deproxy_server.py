--- conflicted
+++ resolved
@@ -9,14 +9,7 @@
 from framework.deproxy_base import BaseDeproxy
 from helpers import deproxy, error, tempesta, tf_cfg, util
 from helpers.deproxy import Response
-from framework.deproxy_auto_parser import DeproxyAutoParser
-<<<<<<< HEAD
-=======
-from framework.deproxy_manager import _PoolingLock
-from helpers import deproxy, error, port_checks, remote, tempesta, tf_cfg, util
-from helpers.deproxy import Response
-
->>>>>>> d220c42b
+
 dbg = deproxy.dbg
 
 from helpers.util import fill_template
@@ -91,21 +84,14 @@
         return False
 
     def handle_read(self):
-        if self._sleep_when_receiving_data and time.time() < self._sleep_when_receiving_data:
-            return None
-
         self._request_buffer += self.recv(deproxy.MAX_MESSAGE_SIZE).decode()
 
         dbg(self, 4, "Receive data:", prefix="\t")
         tf_cfg.dbg(5, self._request_buffer)
 
-<<<<<<< HEAD
         if self._request_buffer and self._server.sleep_when_receiving_data:
             time.sleep(self._server.sleep_when_receiving_data)
 
-
-=======
->>>>>>> d220c42b
         while self._request_buffer:
             try:
                 if isinstance(self._request_buffer, list):
@@ -118,13 +104,7 @@
                 ):
                     return
 
-<<<<<<< HEAD
                 request = deproxy.Request(self._request_buffer)
-=======
-                request = deproxy.Request(
-                    self._request_buffer, keep_original_data=self._server.keep_original_data
-                )
->>>>>>> d220c42b
                 self.nrreq += 1
 
             except deproxy.IncompleteMessage:
@@ -321,49 +301,6 @@
     def remove_connection(self, connection: ServerConnection) -> None:
         self._connections.remove(connection)
 
-<<<<<<< HEAD
-=======
-    @property
-    def drop_conn_when_request_received(self) -> bool:
-        return self._drop_conn_when_request_received
-
-    @drop_conn_when_request_received.setter
-    def drop_conn_when_request_received(self, drop_conn: bool) -> None:
-        self._drop_conn_when_request_received = drop_conn
-        for connection in self.connections:
-            connection._drop_conn_when_request_received = drop_conn
-
-    @property
-    def sleep_when_receiving_data(self) -> float:
-        return self._sleep_when_receiving_data
-
-    @sleep_when_receiving_data.setter
-    def sleep_when_receiving_data(self, sleep: float) -> None:
-        self._sleep_when_receiving_data = time.time() + sleep
-        for connection in self.connections:
-            connection._sleep_when_receiving_data = time.time() + sleep
-
-    @property
-    def hang_on_req_num(self) -> int:
-        return self._hang_on_req_num
-
-    @hang_on_req_num.setter
-    def hang_on_req_num(self, hang_on_req_num: int) -> None:
-        self._hang_on_req_num = hang_on_req_num
-
-    @property
-    def pipelined(self) -> int:
-        return self._pipelined
-
-    @pipelined.setter
-    def pipelined(self, pipelined: int) -> None:
-        self._pipelined = pipelined
-
-    @property
-    def port_checker(self) -> port_checks.FreePortsChecker:
-        return self._port_checker
-
->>>>>>> d220c42b
     def receive_request(self, request: deproxy.Request) -> (bytes, bool):
         self._requests.append(request)
         req_num = len(self.requests)
