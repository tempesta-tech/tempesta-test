__author__ = "Tempesta Technologies, Inc."
__copyright__ = "Copyright (C) 2023-2024 Tempesta Technologies, Inc."
__license__ = "GPL2"

import time
from helpers import analyzer, dmesg,error, port_checks, remote
from helpers.analyzer import PSH, TCP
from helpers.cert_generator_x509 import CertGenerator
from helpers.dmesg import amount_positive
from helpers.tf_cfg import cfg
from test_suite import marks, tester

SERVER_IP = cfg.get("Server", "ip")
GENERAL_WORKDIR = cfg.get("General", "workdir")
DMESG_WARNING = "An unexpected number of warnings were received"


class TestListenCommonReconf(tester.TempestaTest):
    backends = [
        {
            "id": "deproxy",
            "type": "deproxy",
            "port": "8000",
            "response": "static",
            "response_content": "HTTP/1.1 200 OK\r\n" "Content-Length: 0\r\n\r\n",
        }
    ]

    tempesta_orig = {
        "config": """
        listen 443 proto=http;
        """
    }

    tempesta_busy_socks = {
        "config": """
        listen 443 proto=http;
        listen 8000 proto=http;
        listen 4433 proto=http;
        """
    }

    def test_stop(self):
        tempesta = self.get_tempesta()
        tempesta.config.set_defconfig(self.tempesta_orig["config"])
        self.start_tempesta()

        remote.tempesta.run_cmd("sysctl -e -w net.tempesta.state=stop")
        tempesta.run_start()

    def test_reconf_busy_socks(self):
        """The user is trying to add listen to a busy port by another service."""
        tempesta = self.get_tempesta()
        port_checker = port_checks.FreePortsChecker()

        self.start_all_servers()

        # Tempesta listen 443 port and Nginx listen 8000 port
        tempesta.config.set_defconfig(self.tempesta_orig["config"])
        self.start_tempesta()

        # Tempesta listen 443, 8000, 4433 port and Nginx listen 8000 port
        tempesta.config.set_defconfig(self.tempesta_busy_socks["config"])
        self.oops_ignore = ["ERROR"]
<<<<<<< HEAD
        with self.assertRaises(error.BaseCmdException):
=======
        with self.assertRaises(error.ProcessBadExitStatusException):
>>>>>>> e3d0bcb9
            tempesta.reload()

        port_checker.node = remote.tempesta
        port_checker.add_port_to_checks(ip=cfg.get("Tempesta", "ip"), port=443)
        port_checker.check_ports_status()


@marks.parameterize_class(
    [
        {"name": "Http", "proto": "http"},
        {"name": "Https", "proto": "https"},
        {"name": "H2", "proto": "h2"},
        {"name": "H2AndHttps", "proto": "h2,https"},
    ]
)
class TestListenReconf(tester.TempestaTest):
    backends = [
        {
            "id": "deproxy",
            "type": "deproxy",
            "port": "8000",
            "response": "static",
            "response_content": "HTTP/1.1 200 OK\r\nContent-Length: 0\r\n\r\n",
        }
    ]

    clients = [
        {
            "id": "http",
            "type": "deproxy",
            "addr": "${tempesta_ip}",
            "port": "443",
        },
        {
            "id": "https",
            "type": "deproxy",
            "addr": "${tempesta_ip}",
            "port": "443",
            "ssl": True,
        },
        {
            "id": "h2",
            "type": "deproxy_h2",
            "addr": "${tempesta_ip}",
            "port": "443",
            "ssl": True,
        },
        {
            "id": "h2,https",
            "type": "deproxy_h2",
            "addr": "${tempesta_ip}",
            "port": "443",
            "ssl": True,
        },
    ]

    base_tempesta_config = f"""
server {SERVER_IP}:8000;
tls_certificate {GENERAL_WORKDIR}/tempesta.crt;
tls_certificate_key {GENERAL_WORKDIR}/tempesta.key;
tls_match_any_server_name;
frang_limits {{http_strict_host_checking false;}}
"""
    proto: str

    @classmethod
    def setUpClass(cls):
        cert_path = f"{GENERAL_WORKDIR}/tempesta.crt"
        key_path = f"{GENERAL_WORKDIR}/tempesta.key"
        cgen = CertGenerator(cert_path, key_path, True)
        remote.tempesta.copy_file(cert_path, cgen.serialize_cert().decode())
        remote.tempesta.copy_file(key_path, cgen.serialize_priv_key().decode())
        super().setUpClass()

    def _start_all_services_and_reload_tempesta(self, first_config: str, second_config: str):
        tempesta = self.get_tempesta()

        tempesta.config.set_defconfig(first_config + self.base_tempesta_config)
        self.start_all_services(client=False)

        tempesta.config.set_defconfig(second_config + self.base_tempesta_config)
        tempesta.reload()

    @marks.Parameterize.expand(
        [
            marks.Param(name="http", proto="http"),
            marks.Param(name="https", proto="https"),
            marks.Param(name="h2", proto="h2"),
            marks.Param(name="h2_https", proto="h2,https"),
        ]
    )
    def test_reconf_proto(self, name, proto):
        self._start_all_services_and_reload_tempesta(
            first_config=f"listen 443 proto={self.proto};\n",
            second_config=f"listen 443 proto={proto};\n",
        )

        client = self.get_client(proto)
        request = client.create_request(method="GET", headers=[])
        client.start()

        with self.subTest(msg=f"Tempesta did not change listening proto after reload."):
            client.send_request(request, "200")

    def test_reconf_port(self):
        self._start_all_services_and_reload_tempesta(
            first_config=f"listen 443 proto={self.proto};\n",
            second_config=f"listen 4433 proto={self.proto};\n",
        )

        client = self.get_client(self.proto)
        request = client.create_request(method="GET", headers=[])
        client.port = 4433
        client.start()

        with self.subTest(msg=f"Tempesta did not change listening port after reload."):
            client.send_request(request, "200")

        client.port = 443
        client.restart()

        with self.subTest(msg=f"Tempesta continued listening to the old port."):
            with self.assertRaises(AssertionError):
                client.send_request(request, "200")

    @marks.Parameterize.expand(
        [
            marks.Param(
                name="default_to_ipv4_port_default",
                first_config="",
                second_config="listen 127.0.0.1 proto={0};\n",
                old_ip="",
                new_ip="127.0.0.1",
                port=80,
            ),
            marks.Param(
                name="ipv4_to_ipv4_port_default",
                first_config="listen 127.0.0.1 proto={0};\n",
                second_config="listen 127.0.1.100 proto={0};\n",
                old_ip="127.0.0.1",
                new_ip="127.0.1.100",
                port=80,
            ),
            marks.Param(
                name="ipv4_to_ipv4_port_443",
                first_config="listen 127.0.0.1:443 proto={0};\n",
                second_config="listen 127.0.1.100:443 proto={0};\n",
                old_ip="127.0.0.1",
                new_ip="127.0.1.100",
                port=443,
            ),
        ]
    )
    def test_reconf_ip(self, name, first_config, second_config, old_ip, new_ip, port):
        self._start_all_services_and_reload_tempesta(
            first_config.format(self.proto), second_config.format(self.proto)
        )

        client = self.get_client(self.proto)
        request = client.create_request(method="GET", headers=[])
        client.conn_addr = new_ip
        client.port = port
        client.start()

        with self.subTest(msg=f"Tempesta did not change listening IP after reload."):
            client.send_request(request, "200")

        client.conn_addr = old_ip
        client.restart()

        with self.subTest(msg=f"Tempesta continued listening to old IP after reload."):
            with self.assertRaises(AssertionError):
                client.send_request(request, "200")

    @marks.Parameterize.expand(
        [
            marks.Param(
                name="add_listen",
                first_config="listen 443 proto={0};\n",
                second_config="listen 443 proto={0};\nlisten 444 proto={0};\n",
                expected_response_on_444_port=True,
            ),
            marks.Param(
                name="remove_listen",
                first_config="listen 443 proto={0};\nlisten 444 proto={0};\n",
                second_config="listen 443 proto={0};\n",
                expected_response_on_444_port=False,
            ),
        ]
    )
    def test_reconf(self, name, first_config, second_config, expected_response_on_444_port):
        self._start_all_services_and_reload_tempesta(
            first_config.format(self.proto),
            second_config.format(self.proto),
        )

        client = self.get_client(self.proto)
        request = client.create_request(method="GET", headers=[])

        client.start()
        client.send_request(request, "200")

        client.port = 444
        client.restart()
        client.make_request(request)
        client.wait_for_response(strict=expected_response_on_444_port, timeout=1)


class TestServerReconf(tester.TempestaTest):
    backends = [
        {
            "id": "deproxy-1",
            "type": "deproxy",
            "port": "8000",
            "response": "static",
            "response_content": "HTTP/1.1 200 OK\r\nContent-Length: 0\r\n\r\n",
        },
        {
            "id": "deproxy-2",
            "type": "deproxy",
            "port": "8001",
            "response": "static",
            "response_content": "HTTP/1.1 200 OK\r\nContent-Length: 0\r\n\r\n",
        },
    ]

    clients = [
        {
            "id": "deproxy",
            "type": "deproxy",
            "addr": "${tempesta_ip}",
            "port": "80",
        },
    ]

    def _start_all(self, servers: list, client: bool):
        for server in servers:
            server.start()
        self.start_tempesta()
        if client:
            self.start_all_clients()
        self.deproxy_manager.start()

        for server in servers:
            server.wait_for_connections()

    def _set_tempesta_config_with_1_srv_group(self):
        self.get_tempesta().config.set_defconfig(
            f"""
block_action attack reply;
srv_group grp1 {{
    server {SERVER_IP}:8000;
}}

vhost grp1 {{
    proxy_pass grp1;
}}

http_chain {{
    -> grp1;
}}
"""
        )

    def _set_tempesta_config_with_2_srv_group(self):
        self.get_tempesta().config.set_defconfig(
            f"""
block_action attack reply;

srv_group grp1 {{
    server {SERVER_IP}:8000;
}}
srv_group grp2 {{
    server {SERVER_IP}:8001;
}}

vhost grp1 {{
    proxy_pass grp1;
}}
vhost grp2 {{
    proxy_pass grp2;
}}

http_chain {{
    host == "grp1" -> grp1;
    host == "grp2" -> grp2;
    -> block;
}}
"""
        )

    def _set_tempesta_config_with_1_srv_in_srv_group(self):
        self.get_tempesta().config.set_defconfig(
            f"""
srv_group grp1 {{
    server {SERVER_IP}:8000;
}}

vhost grp1 {{
    proxy_pass grp1;
}}

http_chain {{
    -> grp1;
}}
"""
        )

    def _set_tempesta_config_with_2_srv_in_srv_group(self):
        self.get_tempesta().config.set_defconfig(
            f"""
srv_group grp1 {{
    server {SERVER_IP}:8000;
    server {SERVER_IP}:8001;
}}
vhost grp1 {{
    proxy_pass grp1;
}}

http_chain {{
    -> grp1;
}}
"""
        )

    def _set_tempesta_config_with_1_srv_in_default_srv_group(self):
        self.get_tempesta().config.set_defconfig(f"server {SERVER_IP}:8000;\n")

    def _set_tempesta_config_with_2_srv_in_default_srv_group(self):
        self.get_tempesta().config.set_defconfig(
            f"server {SERVER_IP}:8000;\nserver {SERVER_IP}:8001;\n"
        )

    @marks.Parameterize.expand(
        [
            marks.Param(name="increase", conns_n_1=32, conns_n_2=64),
            marks.Param(name="decrease", conns_n_1=32, conns_n_2=16),
            marks.Param(name="increase_from_default", conns_n_1=0, conns_n_2=64),
            marks.Param(name="decrease_from_default", conns_n_1=0, conns_n_2=16),
        ]
    )
    def test_conns_n(self, name, conns_n_1, conns_n_2):
        client = self.get_client("deproxy")
        server = self.get_server("deproxy-1")
        tempesta = self.get_tempesta()

        tempesta.config.set_defconfig(
            f"server {SERVER_IP}:8000" + f"{f' conns_n={conns_n_1}' if conns_n_1 else ''};\n"
        )
        server.conns_n = conns_n_1

        self._start_all(servers=[server], client=False)

        tempesta.config.set_defconfig(f"server {SERVER_IP}:8000 conns_n={conns_n_2};\n")
        server.conns_n = conns_n_2

        tempesta.reload()
        self.assertTrue(
            server.wait_for_connections(),
            "Tempesta did not change number of connections with server after reload.",
        )

        client.start()
        client.send_request(client.create_request(method="GET", headers=[]), "200")

    @marks.Parameterize.expand(
        [
            marks.Param(name="increase", conns_n_1=32, conns_n_2=64),
            marks.Param(name="decrease", conns_n_1=32, conns_n_2=16),
        ]
    )
    def test_conns_n_for_srv_group(self, name, conns_n_1, conns_n_2):
        client = self.get_client("deproxy")
        server = self.get_server("deproxy-1")
        tempesta = self.get_tempesta()

        tempesta.config.set_defconfig(
            f"""
srv_group grp1 {{
    server {SERVER_IP}:8000 conns_n={conns_n_1};
}}
vhost grp1 {{
    proxy_pass grp1;
}}

http_chain {{
    -> grp1;
}}
            """
        )
        server.conns_n = conns_n_1

        self._start_all(servers=[server], client=False)

        tempesta.config.set_defconfig(
            f"""
srv_group grp1 {{
    server {SERVER_IP}:8000 conns_n={conns_n_2};
}}
vhost grp1 {{
    proxy_pass grp1;
}}

http_chain {{
    -> grp1;
}}
            """
        )
        server.conns_n = conns_n_2

        tempesta.reload()
        self.assertTrue(
            server.wait_for_connections(),
            "Tempesta did not change number of connections with server after reload.",
        )

        client.start()
        client.send_request(client.create_request(method="GET", headers=[]), "200")

    @marks.Parameterize.expand(
        [
            marks.Param(
                name="server_from_default_srv_group",
                first_config=_set_tempesta_config_with_2_srv_in_default_srv_group,
                second_config=_set_tempesta_config_with_1_srv_in_default_srv_group,
            ),
            marks.Param(
                name="server_from_srv_group",
                first_config=_set_tempesta_config_with_2_srv_in_srv_group,
                second_config=_set_tempesta_config_with_1_srv_in_srv_group,
            ),
            marks.Param(
                name="server_from_srv_group",
                first_config=_set_tempesta_config_with_2_srv_group,
                second_config=_set_tempesta_config_with_1_srv_group,
            ),
        ]
    )
    def test_remove(self, name, first_config, second_config):
        client = self.get_client("deproxy")
        server_1 = self.get_server("deproxy-1")
        server_2 = self.get_server("deproxy-2")

        first_config(self)
        self._start_all(servers=[server_1, server_2], client=True)
        second_config(self)

        self.get_tempesta().reload()
        self.assertTrue(
            server_1.wait_for_connections(),
            "Tempesta removed connections to a server/srv_group after reload. "
            + "But this server/srv_group was not removed.",
        )
        self.assertEqual(
            len(server_2.connections),
            0,
            "Tempesta did not remove connections to a deleted server/srv_group after reload. "
            + "But this server/srv_group was removed.",
        )

        request = client.create_request(method="GET", headers=[], authority="grp1")
        for _ in range(10):
            client.restart()
            client.send_request(request, "200")

        self.assertIsNotNone(
            server_1.last_request,
            "Tempesta did not forward a request to a old server/srv_group after reload. "
            + "But this server/srv_group was not removed.",
        )
        self.assertIsNone(
            server_2.last_request,
            "Tempesta forwarded a request to a deleted server/srv_group after reload. "
            + "But this server/srv_group was removed.",
        )

    @marks.Parameterize.expand(
        [
            marks.Param(
                name="new_server_to_default_srv_group",
                first_config=_set_tempesta_config_with_1_srv_in_default_srv_group,
                second_config=_set_tempesta_config_with_2_srv_in_default_srv_group,
            ),
            marks.Param(
                name="new_server_to_srv_group",
                first_config=_set_tempesta_config_with_1_srv_in_srv_group,
                second_config=_set_tempesta_config_with_2_srv_in_srv_group,
            ),
            marks.Param(
                name="new_server_group",
                first_config=_set_tempesta_config_with_1_srv_group,
                second_config=_set_tempesta_config_with_2_srv_group,
            ),
        ]
    )
    def test_add(self, name, first_config, second_config):
        client = self.get_client("deproxy")
        server_1 = self.get_server("deproxy-1")
        server_2 = self.get_server("deproxy-2")

        first_config(self)
        self._start_all(servers=[server_1], client=True)
        second_config(self)

        self.get_tempesta().reload()
        server_2.start()
        self.assertTrue(
            server_1.wait_for_connections(),
            "Tempesta removed connections to a old server/srv_group after reload. "
            + "But this server/srv_group was not removed.",
        )
        self.assertTrue(
            server_2.wait_for_connections(),
            "Tempesta did not create connections to a new server/srv_group after reload.",
        )

        for authority in ["grp1", "grp2"] * 5:
            client.restart()
            client.send_request(
                client.create_request(method="GET", headers=[], authority=authority), "200"
            )

        self.assertIsNotNone(
            server_1.last_request,
            "Tempesta did not forward a request to a old server/srv_group after reload."
            + "But this server/srv_group was not removed.",
        )
        self.assertIsNotNone(
            server_2.last_request,
            "Tempesta did not forward a request to a new server/srv_group after reload.",
        )


class TestServerOptionsReconf(tester.TempestaTest):
    backends = [
        {
            "id": "deproxy",
            "type": "deproxy",
            "port": "8000",
            "response": "static",
            "response_content": "HTTP/1.1 200 OK\r\nContent-Length: 0\r\n\r\n",
        },
    ]

    clients = [
        {
            "id": "deproxy",
            "type": "deproxy_h2",
            "addr": "${tempesta_ip}",
            "port": "443",
            "ssl": True,
        },
    ]

    sniffer_timeout = 5

    def setUp(self):
        super().setUp()
        self.dmesg = dmesg.DmesgFinder(disable_ratelimit=True)
        self.sniffer = analyzer.Sniffer(
            node=remote.tempesta, host="Tempesta", timeout=self.sniffer_timeout, ports=[8000]
        )

    def _set_tempesta_config_with_server_retry_nonidempotent(self):
        self.get_tempesta().config.set_defconfig(
            f"""
listen 443 proto=h2;
tls_certificate {GENERAL_WORKDIR}/tempesta.crt;
tls_certificate_key {GENERAL_WORKDIR}/tempesta.key;
tls_match_any_server_name;
frang_limits {{
    http_strict_host_checking false;
    http_methods GET;
}}
srv_group default {{
    server {SERVER_IP}:8000;
    server_forward_retries 3;
    server_retry_nonidempotent;
}}

location prefix "/" {{
    nonidempotent GET prefix "/";
}}
"""
        )

    def _set_tempesta_config_without_server_retry_nonidempotent(self):
        self.get_tempesta().config.set_defconfig(
            f"""
listen 443 proto=h2;
tls_certificate {GENERAL_WORKDIR}/tempesta.crt;
tls_certificate_key {GENERAL_WORKDIR}/tempesta.key;
tls_match_any_server_name;
frang_limits {{
    http_strict_host_checking false;
    http_methods GET;
}}
srv_group default {{
    server {SERVER_IP}:8000;
    server_forward_retries 3;
}}

location prefix "/" {{
    nonidempotent GET prefix "/";
}}
"""
        )

    def _set_tempesta_config_without_health(self):
        self.get_tempesta().config.set_defconfig(
            f"""
listen 443 proto=h2;
tls_certificate {GENERAL_WORKDIR}/tempesta.crt;
tls_certificate_key {GENERAL_WORKDIR}/tempesta.key;
tls_match_any_server_name;

server_failover_http 502 5 10;

health_check h_monitor1 {{
    request		"GET / HTTP/1.0";
    request_url	"/status/";
    resp_code	200;
    resp_crc32	auto;
    timeout		10;
}}

srv_group default {{
    server {SERVER_IP}:8000;
}}
"""
        )

    def _set_tempesta_config_with_health(self):
        self.get_tempesta().config.set_defconfig(
            f"""
listen 443 proto=h2;
tls_certificate {GENERAL_WORKDIR}/tempesta.crt;
tls_certificate_key {GENERAL_WORKDIR}/tempesta.key;
tls_match_any_server_name;

server_failover_http 502 5 10;

health_check h_monitor1 {{
    request		"GET / HTTP/1.0";
    request_url	"/status/";
    resp_code	200;
    resp_crc32	auto;
    timeout		10;
}}

srv_group default {{
    server {SERVER_IP}:8000;
    health h_monitor1;
}}
"""
        )

    def _set_tempesta_config_server_forward_timeout_enabled(self):
        self.get_tempesta().config.set_defconfig(
            f"""
listen 443 proto=h2;
tls_certificate {GENERAL_WORKDIR}/tempesta.crt;
tls_certificate_key {GENERAL_WORKDIR}/tempesta.key;
tls_match_any_server_name;

srv_group default {{
    server {SERVER_IP}:8000;
    server_forward_retries 1000;
    server_forward_timeout 1;
}}
"""
        )

    def _set_tempesta_config_server_forward_timeout_disabled(self):
        self.get_tempesta().config.set_defconfig(
            f"""
listen 443 proto=h2;
tls_certificate {GENERAL_WORKDIR}/tempesta.crt;
tls_certificate_key {GENERAL_WORKDIR}/tempesta.key;
tls_match_any_server_name;

srv_group default {{
    server {SERVER_IP}:8000;
    server_forward_retries 1000;
    server_forward_timeout 60;
}}
"""
        )

    def _set_tempesta_config_server_queue_size_2(self):
        self.get_tempesta().config.set_defconfig(
            f"""
listen 443 proto=h2;
tls_certificate {GENERAL_WORKDIR}/tempesta.crt;
tls_certificate_key {GENERAL_WORKDIR}/tempesta.key;
tls_match_any_server_name;

srv_group default {{
    server {SERVER_IP}:8000 conns_n=1;
    server_forward_retries 1000;
    server_queue_size 0;
}}
"""
        )

    def _set_tempesta_config_server_queue_size_1(self):
        self.get_tempesta().config.set_defconfig(
            f"""
listen 443 proto=h2;
tls_certificate {GENERAL_WORKDIR}/tempesta.crt;
tls_certificate_key {GENERAL_WORKDIR}/tempesta.key;
tls_match_any_server_name;

srv_group default {{
    server {SERVER_IP}:8000 conns_n=1;
    server_forward_retries 1000;
    server_queue_size 1;
}}
"""
        )

    @marks.Parameterize.expand(
        [
            marks.Param(
                name="with_conns_n_1",
                conns_n=1,
                old_srv_conn_retries="server_connect_retries 10;",
            ),
            marks.Param(
                name="with_conns_n_3",
                conns_n=3,
                old_srv_conn_retries="server_connect_retries 10;",
            ),
            marks.Param(
                name="from_default",
                conns_n=1,
                old_srv_conn_retries="",
            ),
            marks.Param(
                name="from_0",
                conns_n=1,
                old_srv_conn_retries="server_connect_retries 0;",
            ),
        ]
    )
    def test_reconf_server_connect_retries(self, name, conns_n, old_srv_conn_retries):
        new_srv_conn_retries = 3
        tempesta = self.get_tempesta()
        server = self.get_server("deproxy")
        server.conns_n = conns_n

        tempesta.config.set_defconfig(
            f"""
listen 443 proto=h2;
tls_certificate {GENERAL_WORKDIR}/tempesta.crt;
tls_certificate_key {GENERAL_WORKDIR}/tempesta.key;
tls_match_any_server_name;

srv_group default {{
    server {SERVER_IP}:8000 conns_n={conns_n};
    {old_srv_conn_retries}
}}
"""
        )

        self.start_all_services(client=False)

        tempesta.config.set_defconfig(
            f"""
listen 443 proto=h2;
tls_certificate {GENERAL_WORKDIR}/tempesta.crt;
tls_certificate_key {GENERAL_WORKDIR}/tempesta.key;
tls_match_any_server_name;

srv_group default {{
    server {SERVER_IP}:8000 conns_n={conns_n};
    server_connect_retries {new_srv_conn_retries};
}}
"""
        )

        tempesta.reload()
        server.stop()

        self.assertTrue(
            self.dmesg.find(
                f"sock_srv: cannot establish connection for {SERVER_IP}:8000: "
                f"{new_srv_conn_retries + 1} tries, keep trying",
                cond=dmesg.amount_equals(conns_n),
            ),
            DMESG_WARNING,
        )

    @marks.Parameterize.expand(
        [
            marks.Param(name="from_default", old_srv_forward_retries=""),
            marks.Param(name="from_0", old_srv_forward_retries="server_forward_retries 0;"),
            marks.Param(name="from_1", old_srv_forward_retries="server_forward_retries 1;"),
            marks.Param(name="from_x", old_srv_forward_retries="server_forward_retries 10;"),
        ]
    )
    def test_reconf_server_forward_retries(self, name, old_srv_forward_retries):
        server_forward_retries = 3

        client = self.get_client("deproxy")
        tempesta = self.get_tempesta()
        self.get_server("deproxy").drop_conn_when_receiving_data = True

        tempesta.config.set_defconfig(
            f"""
listen 443 proto=h2;
tls_certificate {GENERAL_WORKDIR}/tempesta.crt;
tls_certificate_key {GENERAL_WORKDIR}/tempesta.key;
tls_match_any_server_name;

srv_group default {{
    server {SERVER_IP}:8000;
    {old_srv_forward_retries}
}}
"""
        )

        self.start_all_services()

        tempesta.config.set_defconfig(
            f"""
listen 443 proto=h2;
tls_certificate {GENERAL_WORKDIR}/tempesta.crt;
tls_certificate_key {GENERAL_WORKDIR}/tempesta.key;
tls_match_any_server_name;

srv_group default {{
    server {SERVER_IP}:8000;
    server_forward_retries {server_forward_retries};
}}
"""
        )

        self.sniffer.start()
        tempesta.reload()
        client.send_request(client.create_request(method="GET", headers=[]), "504")
        self.sniffer.stop()

        self.assertTrue(
            self.dmesg.find(
                "Warning: request evicted: the number of retries exceeded, status 504:"
            ),
            DMESG_WARNING,
        )

        forward_tries = len([p for p in self.sniffer.packets if p[TCP].flags & PSH])
        self.assertEqual(
            server_forward_retries + 1,
            forward_tries,
            "Tempesta made forward attempts not equal to `server_forward_retries` after reload.",
        )

    @marks.Parameterize.expand(
        [
            marks.Param(
                name="enabled",
                first_config=_set_tempesta_config_server_forward_timeout_disabled,
                second_config=_set_tempesta_config_server_forward_timeout_enabled,
                dmesg_cond=dmesg.amount_one,
                expect_response=True,
            ),
            marks.Param(
                name="disabled",
                first_config=_set_tempesta_config_server_forward_timeout_enabled,
                second_config=_set_tempesta_config_server_forward_timeout_disabled,
                dmesg_cond=dmesg.amount_zero,
                expect_response=False,
            ),
        ]
    )
    def test_reconf_server_forward_timeout(
        self, name, first_config, second_config, dmesg_cond, expect_response
    ):
        client = self.get_client("deproxy")
        self.get_server("deproxy").drop_conn_when_receiving_data = True

        first_config(self)
        self.start_all_services()
        second_config(self)
        self.get_tempesta().reload()

        client.make_request(client.create_request(method="GET", headers=[]))
        client.wait_for_response(timeout=2, strict=expect_response)

        self.assertTrue(
            self.dmesg.find("request evicted: timed out, status", cond=dmesg_cond),
            DMESG_WARNING,
        )

    @marks.Parameterize.expand(
        [
            marks.Param(
                name="enabled",
                first_config=_set_tempesta_config_without_server_retry_nonidempotent,
                second_config=_set_tempesta_config_with_server_retry_nonidempotent,
                expected_warning="the number of retries exceeded",
            ),
            marks.Param(
                name="disabled",
                first_config=_set_tempesta_config_with_server_retry_nonidempotent,
                second_config=_set_tempesta_config_without_server_retry_nonidempotent,
                expected_warning="non-idempotent requests aren't re-forwarded or re-scheduled",
            ),
        ]
    )
    def test_reconf_server_retry_nonidempotent(
        self, name, first_config, second_config, expected_warning
    ):
        client = self.get_client("deproxy")
        self.get_server("deproxy").drop_conn_when_receiving_data = True

        first_config(self)
        self.start_all_services()
        second_config(self)
        self.get_tempesta().reload()

        client.send_request(client.create_request(method="GET", headers=[]), "504")
        self.assertTrue(self.dmesg.find(expected_warning), DMESG_WARNING)

    @marks.Parameterize.expand(
        [
            marks.Param(
                name="enabled",
                first_config=_set_tempesta_config_without_health,
                second_config=_set_tempesta_config_with_health,
                dmesg_cond=dmesg.amount_one,
            ),
            marks.Param(
                name="disabled",
                first_config=_set_tempesta_config_with_health,
                second_config=_set_tempesta_config_without_health,
                dmesg_cond=dmesg.amount_zero,
            ),
        ]
    )
    def test_reconf_health(self, name, first_config, second_config, dmesg_cond):
        client = self.get_client("deproxy")
        self.get_server("deproxy").set_response(
            "HTTP/1.1 502 Bad Gateway\r\nContent-Length: 0\r\n\r\n"
        )

        first_config(self)
        self.start_all_services()
        second_config(self)
        self.get_tempesta().reload()

        request = client.create_request(method="GET", headers=[], uri="/status/")
        client.make_requests(requests=[request] * 6)  # server_failover_http 502 5 10
        client.wait_for_response(strict=True)

        self.assertTrue(
            self.dmesg.find(
                pattern="server has been suspended: limit for bad responses is exceeded",
                cond=dmesg_cond,
            ),
            DMESG_WARNING,
        )

    @marks.Parameterize.expand(
        [
            marks.Param(
                name="enabled",
                first_config=_set_tempesta_config_server_queue_size_1,
                second_config=_set_tempesta_config_server_queue_size_2,
                expect_502_statuses=0,
            ),
            marks.Param(
                name="disabled",
                first_config=_set_tempesta_config_server_queue_size_2,
                second_config=_set_tempesta_config_server_queue_size_1,
                expect_502_statuses=5,
            ),
        ]
    )
    def test_reconf_server_queue_size(self, name, first_config, second_config, expect_502_statuses):
        client = self.get_client("deproxy")
        server = self.get_server("deproxy")
        server.conns_n = 1
        self.get_server("deproxy").sleep_when_receiving_data = 1

        first_config(self)
        self.start_all_services()
        second_config(self)
        self.get_tempesta().reload()

        request = client.create_request(method="GET", headers=[], uri="/")
        client.make_requests(requests=[request] * 5)
        client.wait_for_response(strict=True)

        tempesta = self.get_tempesta()
        tempesta.get_stats()

        get_502_statuses = client.statuses.get(502, 0)

        self.assertLessEqual(
            get_502_statuses,
            expect_502_statuses,
        )
        self.assertEqual(tempesta.stats.cl_msg_other_errors, get_502_statuses)

        self.assertFalse(client.conn_is_closed)


class TestVhostReconf(tester.TempestaTest):
    backends = [
        {
            "id": "deproxy-1",
            "type": "deproxy",
            "port": "8000",
            "response": "static",
            "response_content": "HTTP/1.1 200 OK\r\nContent-Length: 0\r\nVhost: grp1\r\n\r\n",
        },
        {
            "id": "deproxy-2",
            "type": "deproxy",
            "port": "8001",
            "response": "static",
            "response_content": "HTTP/1.1 200 OK\r\nContent-Length: 0\r\nVhost: grp2\r\n\r\n",
        },
    ]

    clients = [
        {
            "id": "deproxy",
            "type": "deproxy_h2",
            "addr": "${tempesta_ip}",
            "port": "443",
            "ssl": True,
        },
    ]

    def _set_tempesta_config_with_1_vhost(self):
        self.get_tempesta().config.set_defconfig(
            f"""
    listen 443 proto=h2;
    tls_certificate {GENERAL_WORKDIR}/tempesta.crt;
    tls_certificate_key {GENERAL_WORKDIR}/tempesta.key;
    tls_match_any_server_name;    
    frang_limits {{http_strict_host_checking false;}}    
    
    block_action attack reply;
    srv_group grp1 {{
        server {SERVER_IP}:8000;
    }}

    vhost grp1 {{
        proxy_pass grp1;
    }}

    http_chain {{
        -> grp1;
    }}
    """
        )

    def _set_tempesta_config_with_2_vhost(self):
        self.get_tempesta().config.set_defconfig(
            f"""
    listen 443 proto=h2;
    tls_certificate {GENERAL_WORKDIR}/tempesta.crt;
    tls_certificate_key {GENERAL_WORKDIR}/tempesta.key;
    tls_match_any_server_name;
    frang_limits {{http_strict_host_checking false;}}
    
    block_action attack reply;

    srv_group grp1 {{
        server {SERVER_IP}:8000;
    }}
    srv_group grp2 {{
        server {SERVER_IP}:8001;
    }}

    vhost grp1 {{
        proxy_pass grp1;
    }}
    vhost grp2 {{
        proxy_pass grp2;
    }}

    http_chain {{
        host == "grp1" -> grp1;
        host == "grp2" -> grp2;
        -> block;
    }}
    """
        )

    @marks.Parameterize.expand(
        [
            marks.Param(
                name="add_vhost",
                first_config=_set_tempesta_config_with_1_vhost,
                second_config=_set_tempesta_config_with_2_vhost,
                server_headers=("grp1", "grp2"),
            ),
            marks.Param(
                name="remove_vhost",
                first_config=_set_tempesta_config_with_2_vhost,
                second_config=_set_tempesta_config_with_1_vhost,
                server_headers=("grp1", "grp1"),
            ),
        ]
    )
    def test(self, name, first_config, second_config, server_headers):
        tempesta = self.get_tempesta()
        client = self.get_client("deproxy")
        self.get_server("deproxy-1").start()
        self.get_server("deproxy-2").start()
        self.deproxy_manager.start()

        first_config(self)
        tempesta.start()
        second_config(self)
        tempesta.reload()
        self.wait_all_connections()

        for authority, server_header in zip(["grp1", "grp2"], server_headers):
            client.restart()
            client.send_request(
                client.create_request(method="GET", headers=[], authority=authority), "200"
            )
            self.assertEqual(client.last_response.headers.get("Vhost"), server_header)

    def test_change_vhost_name(self):
        tempesta = self.get_tempesta()
        client = self.get_client("deproxy")
        server = self.get_server("deproxy-1")

        tempesta.config.set_defconfig(
            f"""
listen 443 proto=h2;
tls_certificate {GENERAL_WORKDIR}/tempesta.crt;
tls_certificate_key {GENERAL_WORKDIR}/tempesta.key;
tls_match_any_server_name;        
frang_limits {{http_strict_host_checking false;}}
block_action attack reply;
srv_group grp1 {{
    server {SERVER_IP}:8000;
}}

vhost grp1 {{
    proxy_pass grp1;
}}

http_chain {{
    -> grp1;
}}
"""
        )
        server.start()
        tempesta.start()
        self.deproxy_manager.start()
        server.wait_for_connections()
        client.start()

        tempesta.config.set_defconfig(
            f"""
listen 443 proto=h2;
tls_certificate {GENERAL_WORKDIR}/tempesta.crt;
tls_certificate_key {GENERAL_WORKDIR}/tempesta.key;
tls_match_any_server_name;
frang_limits {{http_strict_host_checking false;}}
block_action attack reply;
srv_group grp1 {{
    server {SERVER_IP}:8000;
}}

vhost grp2 {{
    proxy_pass grp1;
}}

http_chain {{
    -> grp2;
}}
"""
        )

        tempesta.reload()

        client.send_request(
            client.create_request(method="GET", headers=[], authority="grp2"), "200"
        )
        self.assertIsNotNone(server.last_request)


class TestProxyPassReconf(tester.TempestaTest):
    backends = [
        {
            "id": "deproxy-1",
            "type": "deproxy",
            "port": "8000",
            "response": "static",
            "response_content": "HTTP/1.1 200 OK\r\nVhost: grp1\r\nContent-Length: 0\r\n\r\n",
        },
        {
            "id": "deproxy-2",
            "type": "deproxy",
            "port": "8001",
            "response": "static",
            "response_content": "HTTP/1.1 200 OK\r\nVhost: grp2\r\nContent-Length: 0\r\n\r\n",
        },
    ]

    clients = [
        {
            "id": "deproxy",
            "type": "deproxy_h2",
            "addr": "${tempesta_ip}",
            "port": "443",
            "ssl": True,
        },
    ]

    def _set_tempesta_config_with_proxy_pass(self, proxy_pass: str) -> None:
        self.get_tempesta().config.set_defconfig(
            f"""
listen 443 proto=h2;
tls_certificate {GENERAL_WORKDIR}/tempesta.crt;
tls_certificate_key {GENERAL_WORKDIR}/tempesta.key;
tls_match_any_server_name;
frang_limits {{http_strict_host_checking false;}}  
block_action attack reply;

server {SERVER_IP}:8000;

srv_group grp1 {{
    server {SERVER_IP}:8001;
}}

vhost grp1 {{
    proxy_pass {proxy_pass};
}}

http_chain {{
    host == "grp1" -> grp1;
    -> block;
}}
"""
        )

    def _set_tempesta_config_with_backup_group(self, backup_group: str) -> None:
        self.get_tempesta().config.set_defconfig(
            f"""
listen 443 proto=h2;
tls_certificate {GENERAL_WORKDIR}/tempesta.crt;
tls_certificate_key {GENERAL_WORKDIR}/tempesta.key;
tls_match_any_server_name;
frang_limits {{http_strict_host_checking false;}}  
block_action attack reply;

server {SERVER_IP}:8000;

srv_group grp1 {{
    server {SERVER_IP}:8001;
}}

srv_group grp2 {{
    server {SERVER_IP}:8001;
}}

vhost grp1 {{
    proxy_pass grp1 backup={backup_group};
}}

http_chain {{
    host == "grp1" -> grp1;
    -> block;
}}
"""
        )

    def test_reconf_group(self):
        client = self.get_client("deproxy")
        server = self.get_server("deproxy-1")

        self._set_tempesta_config_with_proxy_pass(proxy_pass="grp1")
        self.start_all_services()
        self._set_tempesta_config_with_proxy_pass(proxy_pass="default")
        self.get_tempesta().reload()

        client.send_request(
            client.create_request(method="GET", headers=[], authority="grp1"), "200"
        )
        client.send_request(
            client.create_request(method="GET", headers=[], authority="grp2"), "403"
        )
        self.assertEqual(len(server.requests), 1)

    def test_reconf_backup_group(self):
        client = self.get_client("deproxy")
        default_server = self.get_server("deproxy-1")
        server_grp1 = self.get_server("deproxy-2")

        self._set_tempesta_config_with_backup_group(backup_group="grp2")
        self.start_all_services()
        self._set_tempesta_config_with_backup_group(backup_group="default")
        self.get_tempesta().reload()

        server_grp1.stop()
        # Remove after #2111 in Tempesta
        time.sleep(1)

        client.send_request(
            client.create_request(method="GET", headers=[], authority="grp1"), "200"
        )
        self.assertIsNotNone(default_server.last_request)


class TestLocationReconf(tester.TempestaTest):
    """
    The syntax from wiki:
    location <OP> "<string>" {
        <directive>;
        ...
        <directive>;
    }
    """

    backends = [
        {
            "id": "deproxy",
            "type": "deproxy",
            "port": "8000",
            "response": "static",
            "response_content": "HTTP/1.1 200 OK\r\nContent-Length: 0\r\n\r\n",
        }
    ]

    clients = [
        {
            "id": "deproxy",
            "type": "deproxy_h2",
            "addr": "${tempesta_ip}",
            "port": "443",
            "ssl": True,
        },
    ]

    def _set_tempesta_config_with_1_location(self):
        self.get_tempesta().config.set_defconfig(
            f"""
    listen 443 proto=h2;
    tls_certificate {GENERAL_WORKDIR}/tempesta.crt;
    tls_certificate_key {GENERAL_WORKDIR}/tempesta.key;
    tls_match_any_server_name;        

    block_action attack reply;
    
    server {SERVER_IP}:8000;

    location prefix "/static/" {{
        resp_hdr_add x-my-hdr /static/;
    }}
    """
        )

    def _set_tempesta_config_with_2_location(self):
        self.get_tempesta().config.set_defconfig(
            f"""
    listen 443 proto=h2;
    tls_certificate {GENERAL_WORKDIR}/tempesta.crt;
    tls_certificate_key {GENERAL_WORKDIR}/tempesta.key;
    tls_match_any_server_name;

    block_action attack reply;

    server {SERVER_IP}:8000;

    location prefix "/static/" {{
        resp_hdr_add x-my-hdr /static/;
    }}
    location prefix "/dynamic/" {{
        resp_hdr_add x-my-hdr /dynamic/;
    }}
    """
        )

    def _set_tempesta_config_with_directive(self, directive: str):
        self.get_tempesta().config.set_defconfig(
            f"""
    listen 443 proto=h2;
    tls_certificate {GENERAL_WORKDIR}/tempesta.crt;
    tls_certificate_key {GENERAL_WORKDIR}/tempesta.key;
    tls_match_any_server_name;        

    block_action attack reply;

    server {SERVER_IP}:8000;

    location prefix "/static/" {{
        {directive}
    }}
    """
        )

    @marks.Parameterize.expand(
        [
            marks.Param(
                name="add_location",
                first_config=_set_tempesta_config_with_1_location,
                second_config=_set_tempesta_config_with_2_location,
                expected_headers=("/static/", "/dynamic/"),
            ),
            marks.Param(
                name="remove_location",
                first_config=_set_tempesta_config_with_2_location,
                second_config=_set_tempesta_config_with_1_location,
                expected_headers=("/static/", None),
            ),
        ]
    )
    def test(self, name, first_config, second_config, expected_headers):
        first_config(self)
        self.disable_deproxy_auto_parser()
        self.start_all_services()
        second_config(self)
        self.get_tempesta().reload()

        client = self.get_client("deproxy")
        for uri, expected_header in zip(["/static/", "/dynamic/"], expected_headers):
            client.restart()
            client.send_request(client.create_request(method="GET", headers=[], uri=uri), "200")
            self.assertEqual(client.last_response.headers.get("x-my-hdr"), expected_header)


class TestHttpTablesReconf(tester.TempestaTest):
    """
    The syntax from wiki:
    http_chain NAME {
        [ FIELD [FIELD_NAME] == (!=) ARG ] -> ACTION [ = VAL];
        ...
    }
    """

    backends = [
        {
            "id": "deproxy-1",
            "type": "deproxy",
            "port": "8000",
            "response": "static",
            "response_content": "HTTP/1.1 200 OK\r\nContent-Length: 0\r\n\r\n",
        },
        {
            "id": "deproxy-2",
            "type": "deproxy",
            "port": "8001",
            "response": "static",
            "response_content": "HTTP/1.1 200 OK\r\nContent-Length: 0\r\n\r\n",
        },
    ]

    clients = [
        {
            "id": "deproxy",
            "type": "deproxy",
            "addr": "${tempesta_ip}",
            "port": "80",
        },
    ]

    def _set_tempesta_config_with_http_rule(self, rule: str) -> None:
        self.get_tempesta().config.set_defconfig(
            f"""
        block_action error reply;
        block_action attack reply;

        srv_group grp1 {{
            server {SERVER_IP}:8000;
        }}
        srv_group grp2 {{
            server {SERVER_IP}:8001;
        }}

        vhost grp1 {{
            proxy_pass grp1;
        }}
        vhost grp2 {{
            proxy_pass grp2;
        }}

        http_chain {{
            {rule};
            -> grp2;
        }}
        """
        )

    @marks.Parameterize.expand(
        [
            marks.Param(
                name="field_arg",
                first_rule='cookie "__cookie" == "value_1" -> grp1',
                second_rule='cookie "__cookie" == "value_2" -> grp1',
                cookies=["__cookie=value_1", "__cookie=value_2", "__cookie=value_2"],
            ),
            marks.Param(
                name="field_name",
                first_rule='cookie "__old" == "value_1" -> grp1',
                second_rule='cookie "__new" == "value_1" -> grp1',
                cookies=["__old=value_1", "__new=value_1", "__new=value_1"],
            ),
            marks.Param(
                name="condition",
                first_rule='cookie "__old" == "value_1" -> grp1',
                second_rule='cookie "__old" != "value_1" -> grp1',
                cookies=["__old=value_1", "__old=value_2", "__old=value_2"],
            ),
        ]
    )
    def test_reconf(self, name, first_rule, second_rule, cookies):
        self._set_tempesta_config_with_http_rule(rule=first_rule)
        self.start_all_services()
        self._set_tempesta_config_with_http_rule(rule=second_rule)
        self.get_tempesta().reload()

        client = self.get_client("deproxy")
        server_1 = self.get_server("deproxy-1")
        server_2 = self.get_server("deproxy-2")

        for cookie in cookies:
            client.send_request(
                request=client.create_request(method="GET", headers=[("cookie", cookie)]),
                expected_status_code="200",
            )

        self.assertEqual(len(server_1.requests), 2)
        self.assertEqual(len(server_2.requests), 1)

    def test_reconf_action(self):
        self._set_tempesta_config_with_http_rule(rule='cookie "__old" == "value_1" -> grp1')
        self.start_all_services()
        self._set_tempesta_config_with_http_rule(rule='cookie "__old" == "value_1" -> block')
        self.get_tempesta().reload()

        client = self.get_client("deproxy")
        server_1 = self.get_server("deproxy-1")
        server_2 = self.get_server("deproxy-2")

        for cookie in ["__old=value_2", "__old=value_1"]:
            client.send_request(
                request=client.create_request(method="GET", headers=[("cookie", cookie)]),
            )

        self.assertEqual(len(server_1.requests), 0)
        self.assertEqual(len(server_2.requests), 1)

    def test_reconf_val(self):
        self._set_tempesta_config_with_http_rule(rule='uri == "*/services.html" -> 303=/services_1')
        self.start_all_services()
        self._set_tempesta_config_with_http_rule(rule='uri == "*/services.html" -> 303=/services_2')
        self.get_tempesta().reload()

        client = self.get_client("deproxy")
        client.send_request(
            request=client.create_request(method="GET", headers=[], uri="/services.html"),
            expected_status_code="303",
        )

        self.assertEqual(client.last_response.headers.get("location"), "/services_2")

    @marks.Parameterize.expand(
        [
            marks.Param(
                name="add_rule",
                first_rule='uri == "*/services.html" -> 303 = /services',
                second_rule='method == "HEAD" -> block;\nuri == "*/services.html" -> 303 = /services',
                expected_status="403",
            ),
            marks.Param(
                name="remove_rule",
                first_rule='method == "HEAD" -> block;\nuri == "*/services.html" -> 303 = /services',
                second_rule='uri == "*/services.html" -> 303 = /services',
                expected_status="303",
            ),
        ]
    )
    def test(self, name, first_rule, second_rule, expected_status):
        self._set_tempesta_config_with_http_rule(rule=first_rule)
        self.start_all_services()
        self._set_tempesta_config_with_http_rule(rule=second_rule)
        self.get_tempesta().reload()

        client = self.get_client("deproxy")
        client.send_request(
            request=client.create_request(method="GET", headers=[], uri="/services.html"),
            expected_status_code="303",
        )
        client.send_request(
            request=client.create_request(method="HEAD", headers=[], uri="/services.html"),
            expected_status_code=expected_status,
        )


class TestNegativeReconf(tester.TempestaTest):
    clients = [
        {
            "id": "deproxy",
            "type": "deproxy",
            "addr": "${tempesta_ip}",
            "port": "80",
        },
    ]

    backends = [
        {
            "id": "deproxy-1",
            "type": "deproxy",
            "port": "8000",
            "response": "static",
            "response_content": "HTTP/1.1 200 OK\r\nContent-Length: 0\r\n\r\n",
        },
    ]

    @marks.Parameterize.expand(
        [
            marks.Param(
                name="server",
                valid_config=f"server {SERVER_IP}:8000;\n",
                invalid_config=f"server {SERVER_IP}:8000:443;\n",
            ),
            marks.Param(
                name="srv_group",
                valid_config=f"srv_group default {{\nserver {SERVER_IP}:8000;\n}}\n",
                invalid_config=f"srv_group default grp2 {{\nserver {SERVER_IP}:8000;\n}}\n",
            ),
            marks.Param(
                name="srv_group_options",
                valid_config=f"""
srv_group default {{
    server {SERVER_IP}:8000;
    server_forward_retries 1000;
}}
""",
                invalid_config=f"""
srv_group default {{
    server {SERVER_IP}:8000;
    server_forward_retries 1000 100;
}}
""",
            ),
            marks.Param(
                name="vhost",
                valid_config=f"""
srv_group grp1 {{
    server {SERVER_IP}:8000;
}}

vhost grp1 {{
    proxy_pass grp1;
}}

http_chain {{
    -> grp1;
}}
            """,
                invalid_config=f"""
srv_group grp1 {{
    server {SERVER_IP}:8000;
}}

vhost prefix "/" {{
    proxy_pass grp1;
}}

http_chain {{
    -> grp1;
}}
            """,
            ),
            marks.Param(
                name="proxy_pass",
                valid_config=f"""
server {SERVER_IP}:8000;
srv_group grp1 {{
    server {SERVER_IP}:8001;
}}
vhost grp1 {{
    proxy_pass grp1 backup=default;
}}
http_chain {{
    -> grp1;
}}
""",
                invalid_config=f"""
server {SERVER_IP}:8000;
srv_group grp1 {{
    server {SERVER_IP}:8001;
}}
vhost grp1 {{
    proxy_pass grp1 backup=;
}}
http_chain {{
    -> grp1;
}}
""",
            ),
            marks.Param(
                name="location",
                valid_config=f"""
server {SERVER_IP}:8000;
location prefix "/static/" {{
    resp_hdr_add x-my-hdr /;
}}
""",
                invalid_config=f"""
server {SERVER_IP}:8000;
location {{
    resp_hdr_add x-my-hdr /;
}}
""",
            ),
            marks.Param(
                name="http_chain",
                valid_config=f"""
srv_group default {{
    server {SERVER_IP}:8000;
}}
srv_group grp1 {{
    server {SERVER_IP}:8001;
}}
vhost default {{
    proxy_pass default;
}}
vhost grp1 {{
    proxy_pass grp1;
}}
http_chain {{
    cookie "__cookie" == "value_1" -> grp1;
    -> default;
}}
""",
                invalid_config=f"""
srv_group default {{
    server {SERVER_IP}:8000;
}}
srv_group grp1 {{
    server {SERVER_IP}:8001;
}}
vhost grp1 {{
    proxy_pass grp1;
}}
http_chain {{
    cookie "__cookie" == "value_1";
    -> default;
}}
""",
            ),
        ]
    )
    def test_negative_reconf(self, name, valid_config, invalid_config):
        tempesta = self.get_tempesta()
        self.oops_ignore = ["ERROR"]

        tempesta.config.set_defconfig(valid_config)
        tempesta.start()
        tempesta.config.set_defconfig(invalid_config)
<<<<<<< HEAD
        with self.assertRaises(error.BaseCmdException):
=======
        with self.assertRaises(error.ProcessBadExitStatusException):
>>>>>>> e3d0bcb9
            tempesta.reload()

        port_checker = port_checks.FreePortsChecker()
        with self.assertRaises(Exception):
            port_checker.node = remote.tempesta
            port_checker.add_port_to_checks(ip=cfg.get("Tempesta", "ip"), port=80)
            port_checker.check_ports_status()

        self.assertTrue(self.oops.find("ERROR: configuration parsing error", amount_positive))

        self.start_all_services()
        client = self.get_client("deproxy")
        client.send_request(client.create_request(method="GET", headers=[], uri="/"), "200")<|MERGE_RESOLUTION|>--- conflicted
+++ resolved
@@ -62,11 +62,7 @@
         # Tempesta listen 443, 8000, 4433 port and Nginx listen 8000 port
         tempesta.config.set_defconfig(self.tempesta_busy_socks["config"])
         self.oops_ignore = ["ERROR"]
-<<<<<<< HEAD
-        with self.assertRaises(error.BaseCmdException):
-=======
         with self.assertRaises(error.ProcessBadExitStatusException):
->>>>>>> e3d0bcb9
             tempesta.reload()
 
         port_checker.node = remote.tempesta
@@ -1829,11 +1825,7 @@
         tempesta.config.set_defconfig(valid_config)
         tempesta.start()
         tempesta.config.set_defconfig(invalid_config)
-<<<<<<< HEAD
-        with self.assertRaises(error.BaseCmdException):
-=======
         with self.assertRaises(error.ProcessBadExitStatusException):
->>>>>>> e3d0bcb9
             tempesta.reload()
 
         port_checker = port_checks.FreePortsChecker()
