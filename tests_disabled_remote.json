--- conflicted
+++ resolved
@@ -110,14 +110,14 @@
             "reason": "Disabled by test issue #508."
         },
         {
-<<<<<<< HEAD
             "name": "t_leaks.test_leak.LeakTestH2",
             "reason": "Disabled by issue #1975."
         },
-            {
+        {
             "name": "access_log",
             "reason": "Disabled by test issue #525."
-=======
+        },
+        {
             "name": "t_frang.test_concurrent_connections.ConcurrentConnections.test_three_clients_same_ip",
             "reason": "Disabled by test issue #529."
         },
@@ -128,7 +128,6 @@
         {
             "name": "t_frang.test_connection_rate_burst.FrangTcpVsBoth.test_burst",
             "reason": "Disabled by test issue #529."
->>>>>>> 5d8b17ff
         }
     ]
 }