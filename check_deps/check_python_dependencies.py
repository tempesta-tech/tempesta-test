#!/usr/bin/env python2

__author__ = 'Tempesta Technologies, Inc.'
__copyright__ = 'Copyright (C) 2018-2020 Tempesta Technologies, Inc.'
__license__ = 'GPL2'

import sys
import imp

modules = ['unittest',
           'scapy',
<<<<<<< HEAD
=======
           'Cryptodome',
           'tinyec',
>>>>>>> de0cbb8b
           'subprocess',
           'resource',
           'getopt',
           'httplib',
           're',
           'json',
           ]

modules_apt = [
            'paramiko',
            'subprocess32',
            'configparser',
            ]


def make_report_line(name):
    filler_len = max(3, 20 - len(name))
    return '{} {}'.format(name, '.' * filler_len)


print("\tChecking for required python2 modules:")

all_present = True

absent = []

for module in modules:
    try:
        imp.find_module(module)
        print("\t\t{} found".format(make_report_line(module)))
    except ImportError:
        print("\t\t{} not found".format(make_report_line(module)))
        absent.append(module)
        all_present = False

package_list = []

for module in modules_apt:
    try:
        imp.find_module(module)
        print("\t\t{} found".format(make_report_line(module)))
    except ImportError:
        print("\t\t{} not found".format(make_report_line(module)))
        absent.append(module)
        package_list.append("python-%s" % module)
        all_present = False

if not all_present:
    print("\n\tMissing modules:")
    for module in absent:
        print("\t\t%s" % module)
    if len(package_list) > 0:
        print('\n\t\tRun "apt-get install %s"\n' % ' '.join(package_list))
    sys.exit(1)

print("\n\tFound all required python modules.\n")
sys.exit(0)<|MERGE_RESOLUTION|>--- conflicted
+++ resolved
@@ -9,11 +9,8 @@
 
 modules = ['unittest',
            'scapy',
-<<<<<<< HEAD
-=======
            'Cryptodome',
            'tinyec',
->>>>>>> de0cbb8b
            'subprocess',
            'resource',
            'getopt',
